﻿/*
 *  "GEDKeeper", the personal genealogical database editor.
 *  Copyright (C) 2009-2022 by Sergey V. Zhdanovskih.
 *
 *  This file is part of "GEDKeeper".
 *
 *  This program is free software: you can redistribute it and/or modify
 *  it under the terms of the GNU General Public License as published by
 *  the Free Software Foundation, either version 3 of the License, or
 *  (at your option) any later version.
 *
 *  This program is distributed in the hope that it will be useful,
 *  but WITHOUT ANY WARRANTY; without even the implied warranty of
 *  MERCHANTABILITY or FITNESS FOR A PARTICULAR PURPOSE.  See the
 *  GNU General Public License for more details.
 *
 *  You should have received a copy of the GNU General Public License
 *  along with this program.  If not, see <http://www.gnu.org/licenses/>.
 */

using System;
using System.Collections.Generic;
<<<<<<< HEAD
=======
using System.Net;
using BSLib;
using Eto.Drawing;
>>>>>>> 36eed208
using Eto.Forms;
using GKCore.Maps;
using GKCore.MVP.Controls;
using GKCore.Options;
using GKMap;
using GKMap.EtoForms;
using GKMap.MapObjects;
using GKMap.MapProviders;

namespace GKUI.Components
{
    /// <summary>
    ///
    /// </summary>
    public sealed class GKMapBrowser : Panel, IMapBrowser
    {
        private readonly List<GeoPoint> fMapPoints;
        private bool fShowPoints;
        private bool fShowLines;
        private int fUpdateCount;


        public bool ShowPoints
        {
            get {
                return fShowPoints;
            }
            set {
                fShowPoints = value;
                RefreshPoints();
            }
        }

        public bool ShowLines
        {
            get {
                return fShowLines;
            }
            set {
                fShowLines = value;
                RefreshPoints();
            }
        }

        public IList<GeoPoint> MapPoints
        {
            get { return fMapPoints; }
        }

        public GKMapBrowser()
        {
            InitControl();

            fMapPoints = new List<GeoPoint>();
            fUpdateCount = 0;
            fShowPoints = true;
            fShowLines = true;
        }

        protected override void Dispose(bool disposing)
        {
            if (disposing) {
                ClearPoints();
            }
            base.Dispose(disposing);
        }

        public void Activate()
        {
            Focus();
        }

        public int AddPoint(double latitude, double longitude, string hint)
        {
            BeginUpdate();
            GeoPoint pt = new GeoPoint(latitude, longitude, hint);
<<<<<<< HEAD
            var count = fMapPoints.Count;
            fMapPoints.Add(pt);
            return count;
=======
            int res = fMapPoints.Count;
            fMapPoints.Add(pt);
            EndUpdate();

            return res;
>>>>>>> 36eed208
        }

        public void ClearPoints()
        {
            fObjects.Clear();
            fMapPoints.Clear();
        }

        public void DeletePoint(int index)
        {
            fMapPoints.RemoveAt(index);
            RefreshPoints();
        }

        public void BeginUpdate()
        {
            fUpdateCount++;
        }

        public void EndUpdate()
        {
            fUpdateCount--;
            if (fUpdateCount <= 0) {
                RefreshPoints();
                fUpdateCount = 0;
            }
        }

        public void RefreshPoints()
        {
            fObjects.Clear();
            if (fMapPoints.Count <= 0) return;

            var points = new List<PointLatLng>();

            int num = fMapPoints.Count;
            for (int i = 0; i < num; i++) {
                GeoPoint pt = fMapPoints[i];

                var point = new PointLatLng(pt.Latitude, pt.Longitude);

                if (fShowPoints) {
                    AddMarker(point, GMarkerIconType.green, MarkerTooltipMode.OnMouseOver, " ");
                    if (i == num - 1) {
                        SetCenter(pt.Latitude, pt.Longitude, -1);
                    }
                }

                if (fShowLines) {
                    points.Add(point);
                }
            }

            if (fShowLines) {
                AddRoute("route", points);
            }

            ZoomToBounds();
        }

        public void SetCenter(double latitude, double longitude, int scale)
        {
            fTargetMarker.Position = new PointLatLng(latitude, longitude);
            ZoomToBounds();
        }

        public void ZoomToBounds()
        {
            fMapControl.ZoomAndCenterMarkers(null);
        }

        #region Inner control

        private readonly GMapOverlay fObjects = new GMapOverlay("objects");
        private readonly GMapOverlay fTopOverlay = new GMapOverlay();

        private MapObject fCurrentObj;
        private bool fIsMouseDown;
        private GMapControl fMapControl;
        private MapMarker fTargetMarker;

        public GMapControl MapControl
        {
            get { return fMapControl; }
        }

        public GMapOverlay Objects
        {
            get { return fObjects; }
        }

        public PointLatLng TargetPosition
        {
            get { return fTargetMarker.Position; }
        }

        private void InitControl()
        {
            fMapControl = new GMapControl();
            //fMapControl.Dock = DockStyle.Fill;
            //fMapControl.Location = new Point(0, 0);
            //fMapControl.Margin = new Padding(4);
            fMapControl.MaxZoom = 17;
            fMapControl.MinZoom = 2;
            fMapControl.Zoom = 0;
            Content = fMapControl;

            if (!GMapControl.IsDesignerHosted) {
                var proxy = GlobalOptions.Instance.Proxy;
                if (proxy.UseProxy) {
                    GMapProvider.IsSocksProxy = true;
                    GMapProvider.WebProxy = new WebProxy(proxy.Server, int.Parse(proxy.Port));
                    GMapProvider.WebProxy.Credentials = new NetworkCredential(proxy.Login, proxy.Password);
                } else {
                    GMapProvider.WebProxy = WebRequest.DefaultWebProxy;
                }

                // config map
                fMapControl.MapProvider = GMapProviders.GoogleMap;
                fMapControl.Position = new PointLatLng(30.0447272077905, 31.2361907958984);
                fMapControl.MinZoom = 0;
                fMapControl.MaxZoom = 24;
                fMapControl.Zoom = 9;

                // add custom layers
                fMapControl.Overlays.Add(fObjects);
                fMapControl.Overlays.Add(fTopOverlay);

                // map events
                fMapControl.OnMapTypeChanged += MainMap_OnMapTypeChanged;
                fMapControl.OnMarkerClick += MainMap_OnMarkerClick;
                fMapControl.OnMarkerEnter += MainMap_OnMarkerEnter;
                fMapControl.OnMarkerLeave += MainMap_OnMarkerLeave;
                fMapControl.OnPolygonEnter += MainMap_OnPolygonEnter;
                fMapControl.OnPolygonLeave += MainMap_OnPolygonLeave;
                fMapControl.OnRouteEnter += MainMap_OnRouteEnter;
                fMapControl.OnRouteLeave += MainMap_OnRouteLeave;
                fMapControl.MouseMove += MainMap_MouseMove;
                fMapControl.MouseDown += MainMap_MouseDown;
                fMapControl.MouseUp += MainMap_MouseUp;
                fMapControl.KeyUp += MainForm_KeyUp;

                // set current marker
                fTargetMarker = new GMarkerIcon(fMapControl.Position, GMarkerIconType.arrow);
                fTargetMarker.IsHitTestVisible = false;
                fTargetMarker.IsVisible = true;
                fTopOverlay.Markers.Add(fTargetMarker);

                // add start location
                GeocoderStatusCode status;
                PointLatLng? pos = GMapProviders.GoogleMap.GetPoint("Russia, Moscow", out status);
                if (pos != null && status == GeocoderStatusCode.Success) {
                    fTargetMarker.Position = pos.Value;
                    fMapControl.ZoomAndCenterMarkers(null);
                }
            }
        }

        public void GeneratePolygon()
        {
            var points = new List<PointLatLng>();
            foreach (MapMarker m in fObjects.Markers) {
                points.Add(m.Position);
            }
            AddPolygon("polygon test", points);
        }

        public void GenerateRoute()
        {
            var points = new List<PointLatLng>();
            foreach (MapMarker m in fObjects.Markers) {
                points.Add(m.Position);
            }
            AddRoute("route test", points);
        }

        public GMapRoute AddRoute(string name, List<PointLatLng> points)
        {
            var route = new GMapRoute(name, points);
            route.IsHitTestVisible = true;
            fObjects.Routes.Add(route);
            return route;
        }

        public GMapPolygon AddPolygon(string name, List<PointLatLng> points)
        {
            var polygon = new GMapPolygon(name, points);
            polygon.IsHitTestVisible = true;
            fObjects.Polygons.Add(polygon);
            return polygon;
        }

        /// <summary>
        /// adds marker using geocoder
        /// </summary>
        /// <param name="place"></param>
        public void AddLocationMarker(string place)
        {
            GeocoderStatusCode status;
            PointLatLng? pos = GMapProviders.GoogleMap.GetPoint(place, out status);
            if (pos != null && status == GeocoderStatusCode.Success) {
                var m = new GMarkerIcon(pos.Value, GMarkerIconType.green);
                m.ToolTipText = place;
                m.ToolTipMode = MarkerTooltipMode.Always;

                fObjects.Markers.Add(m);
            }
        }

        public void AddMarker(PointLatLng position, GMarkerIconType iconType, MarkerTooltipMode tooltipMode, string toolTip = "")
        {
            var m = new GMarkerIcon(position, iconType); // GMarkerIconType.green
            m.ToolTipMode = tooltipMode; // MarkerTooltipMode.OnMouseOver

            if (!string.IsNullOrEmpty(toolTip)) {
                m.ToolTipText = toolTip;
            } else {
                Placemark? p = null;
                GeocoderStatusCode status;
                var ret = GMapProviders.GoogleMap.GetPlacemark(position, out status);
                if (status == GeocoderStatusCode.Success && ret != null) {
                    p = ret;
                }
                m.ToolTipText = (p != null) ? p.Value.Address : position.ToString();
            }

            fObjects.Markers.Add(m);
        }

        public void SaveSnapshot(string fileName)
        {
            Bitmap tmpImage = fMapControl.ToImage();
            if (tmpImage != null) {
                using (tmpImage) {
                    tmpImage.Save(fileName, ImageFormat.Bitmap);
                }
            }
        }

        #region Event handlers

        private void MainMap_OnMarkerLeave(MapMarker item)
        {
            fCurrentObj = null;
        }

        private void MainMap_OnMarkerEnter(MapMarker item)
        {
            fCurrentObj = item;
        }

        private void MainMap_OnPolygonLeave(MapPolygon item)
        {
            fCurrentObj = null;
            ((GMapPolygon)item).Stroke.Color = Colors.MidnightBlue;
        }

        private void MainMap_OnPolygonEnter(MapPolygon item)
        {
            fCurrentObj = item;
            ((GMapPolygon)item).Stroke.Color = Colors.Red;
        }

        private void MainMap_OnRouteLeave(MapRoute item)
        {
            fCurrentObj = null;
            ((GMapRoute)item).Stroke.Color = Colors.MidnightBlue;
        }

        private void MainMap_OnRouteEnter(MapRoute item)
        {
            fCurrentObj = item;
            ((GMapRoute)item).Stroke.Color = Colors.Red;
        }

        private void MainMap_OnMapTypeChanged(GMapProvider type)
        {
            fMapControl.ZoomAndCenterMarkers("objects");
        }

        private void MainMap_MouseUp(object sender, MouseEventArgs e)
        {
            if (e.Buttons == MouseButtons.Primary) {
                fIsMouseDown = false;
            }
        }

        private void MainMap_MouseDown(object sender, MouseEventArgs e)
        {
            if (e.Buttons == MouseButtons.Primary) {
                fIsMouseDown = true;
                if (fTargetMarker.IsVisible) {
                    Point mpt = e.Location.ToPoint();
                    fTargetMarker.Position = fMapControl.FromLocalToLatLng(mpt.X, mpt.Y);
                }
            }
        }

        private void MainMap_MouseMove(object sender, MouseEventArgs e)
        {
            if (e.Buttons == MouseButtons.Primary && fIsMouseDown) {
                if (fTargetMarker.IsVisible) {
                    Point mpt = e.Location.ToPoint();
                    fTargetMarker.Position = fMapControl.FromLocalToLatLng(mpt.X, mpt.Y);
                }

                fMapControl.Refresh(); // force instant invalidation
            }
        }

        private void MainMap_OnMarkerClick(MapMarker item, MouseEventArgs e)
        {
            if (e.Buttons == MouseButtons.Primary) {
                GeocoderStatusCode status;
                var pos = GMapProviders.GoogleMap.GetPlacemark(item.Position, out status);
                if (status == GeocoderStatusCode.Success && pos != null) {
                    item.ToolTipText = pos.Value.Address;
                    fMapControl.Invalidate(false);
                }
            }
        }

        private void MainForm_KeyUp(object sender, KeyEventArgs e)
        {
            const int offset = -22;

            switch (e.Key) {
                case Keys.Left:
                    fMapControl.Offset(-offset, 0);
                    break;

                case Keys.Right:
                    fMapControl.Offset(offset, 0);
                    break;

                case Keys.Up:
                    fMapControl.Offset(0, -offset);
                    break;

                case Keys.Down:
                    fMapControl.Offset(0, offset);
                    break;

                case Keys.Delete:
                    if (fCurrentObj != null) {
                        if (fCurrentObj is MapPolygon)
                            fObjects.Polygons.Remove(fCurrentObj as MapPolygon);
                        if (fCurrentObj is MapRoute)
                            fObjects.Routes.Remove(fCurrentObj as MapRoute);
                        if (fCurrentObj is MapMarker)
                            fObjects.Markers.Remove(fCurrentObj as MapMarker);
                        fCurrentObj = null;
                    }
                    break;

                case Keys.Add:
                    fMapControl.Zoom = fMapControl.Zoom + 1;
                    break;

                case Keys.Subtract:
                    fMapControl.Zoom = ((int)(fMapControl.Zoom + 0.99)) - 1;
                    break;
            }
        }

        #endregion

        #endregion
    }
}
<|MERGE_RESOLUTION|>--- conflicted
+++ resolved
@@ -1,485 +1,476 @@
-﻿/*
- *  "GEDKeeper", the personal genealogical database editor.
- *  Copyright (C) 2009-2022 by Sergey V. Zhdanovskih.
- *
- *  This file is part of "GEDKeeper".
- *
- *  This program is free software: you can redistribute it and/or modify
- *  it under the terms of the GNU General Public License as published by
- *  the Free Software Foundation, either version 3 of the License, or
- *  (at your option) any later version.
- *
- *  This program is distributed in the hope that it will be useful,
- *  but WITHOUT ANY WARRANTY; without even the implied warranty of
- *  MERCHANTABILITY or FITNESS FOR A PARTICULAR PURPOSE.  See the
- *  GNU General Public License for more details.
- *
- *  You should have received a copy of the GNU General Public License
- *  along with this program.  If not, see <http://www.gnu.org/licenses/>.
- */
-
-using System;
-using System.Collections.Generic;
-<<<<<<< HEAD
-=======
-using System.Net;
-using BSLib;
-using Eto.Drawing;
->>>>>>> 36eed208
-using Eto.Forms;
-using GKCore.Maps;
-using GKCore.MVP.Controls;
-using GKCore.Options;
-using GKMap;
-using GKMap.EtoForms;
-using GKMap.MapObjects;
-using GKMap.MapProviders;
-
-namespace GKUI.Components
-{
-    /// <summary>
-    ///
-    /// </summary>
-    public sealed class GKMapBrowser : Panel, IMapBrowser
-    {
-        private readonly List<GeoPoint> fMapPoints;
-        private bool fShowPoints;
-        private bool fShowLines;
-        private int fUpdateCount;
-
-
-        public bool ShowPoints
-        {
-            get {
-                return fShowPoints;
-            }
-            set {
-                fShowPoints = value;
-                RefreshPoints();
-            }
-        }
-
-        public bool ShowLines
-        {
-            get {
-                return fShowLines;
-            }
-            set {
-                fShowLines = value;
-                RefreshPoints();
-            }
-        }
-
-        public IList<GeoPoint> MapPoints
-        {
-            get { return fMapPoints; }
-        }
-
-        public GKMapBrowser()
-        {
-            InitControl();
-
-            fMapPoints = new List<GeoPoint>();
-            fUpdateCount = 0;
-            fShowPoints = true;
-            fShowLines = true;
-        }
-
-        protected override void Dispose(bool disposing)
-        {
-            if (disposing) {
-                ClearPoints();
-            }
-            base.Dispose(disposing);
-        }
-
-        public void Activate()
-        {
-            Focus();
-        }
-
-        public int AddPoint(double latitude, double longitude, string hint)
-        {
-            BeginUpdate();
-            GeoPoint pt = new GeoPoint(latitude, longitude, hint);
-<<<<<<< HEAD
-            var count = fMapPoints.Count;
-            fMapPoints.Add(pt);
-            return count;
-=======
-            int res = fMapPoints.Count;
-            fMapPoints.Add(pt);
-            EndUpdate();
-
-            return res;
->>>>>>> 36eed208
-        }
-
-        public void ClearPoints()
-        {
-            fObjects.Clear();
-            fMapPoints.Clear();
-        }
-
-        public void DeletePoint(int index)
-        {
-            fMapPoints.RemoveAt(index);
-            RefreshPoints();
-        }
-
-        public void BeginUpdate()
-        {
-            fUpdateCount++;
-        }
-
-        public void EndUpdate()
-        {
-            fUpdateCount--;
-            if (fUpdateCount <= 0) {
-                RefreshPoints();
-                fUpdateCount = 0;
-            }
-        }
-
-        public void RefreshPoints()
-        {
-            fObjects.Clear();
-            if (fMapPoints.Count <= 0) return;
-
-            var points = new List<PointLatLng>();
-
-            int num = fMapPoints.Count;
-            for (int i = 0; i < num; i++) {
-                GeoPoint pt = fMapPoints[i];
-
-                var point = new PointLatLng(pt.Latitude, pt.Longitude);
-
-                if (fShowPoints) {
-                    AddMarker(point, GMarkerIconType.green, MarkerTooltipMode.OnMouseOver, " ");
-                    if (i == num - 1) {
-                        SetCenter(pt.Latitude, pt.Longitude, -1);
-                    }
-                }
-
-                if (fShowLines) {
-                    points.Add(point);
-                }
-            }
-
-            if (fShowLines) {
-                AddRoute("route", points);
-            }
-
-            ZoomToBounds();
-        }
-
-        public void SetCenter(double latitude, double longitude, int scale)
-        {
-            fTargetMarker.Position = new PointLatLng(latitude, longitude);
-            ZoomToBounds();
-        }
-
-        public void ZoomToBounds()
-        {
-            fMapControl.ZoomAndCenterMarkers(null);
-        }
-
-        #region Inner control
-
-        private readonly GMapOverlay fObjects = new GMapOverlay("objects");
-        private readonly GMapOverlay fTopOverlay = new GMapOverlay();
-
-        private MapObject fCurrentObj;
-        private bool fIsMouseDown;
-        private GMapControl fMapControl;
-        private MapMarker fTargetMarker;
-
-        public GMapControl MapControl
-        {
-            get { return fMapControl; }
-        }
-
-        public GMapOverlay Objects
-        {
-            get { return fObjects; }
-        }
-
-        public PointLatLng TargetPosition
-        {
-            get { return fTargetMarker.Position; }
-        }
-
-        private void InitControl()
-        {
-            fMapControl = new GMapControl();
-            //fMapControl.Dock = DockStyle.Fill;
-            //fMapControl.Location = new Point(0, 0);
-            //fMapControl.Margin = new Padding(4);
-            fMapControl.MaxZoom = 17;
-            fMapControl.MinZoom = 2;
-            fMapControl.Zoom = 0;
-            Content = fMapControl;
-
-            if (!GMapControl.IsDesignerHosted) {
-                var proxy = GlobalOptions.Instance.Proxy;
-                if (proxy.UseProxy) {
-                    GMapProvider.IsSocksProxy = true;
-                    GMapProvider.WebProxy = new WebProxy(proxy.Server, int.Parse(proxy.Port));
-                    GMapProvider.WebProxy.Credentials = new NetworkCredential(proxy.Login, proxy.Password);
-                } else {
-                    GMapProvider.WebProxy = WebRequest.DefaultWebProxy;
-                }
-
-                // config map
-                fMapControl.MapProvider = GMapProviders.GoogleMap;
-                fMapControl.Position = new PointLatLng(30.0447272077905, 31.2361907958984);
-                fMapControl.MinZoom = 0;
-                fMapControl.MaxZoom = 24;
-                fMapControl.Zoom = 9;
-
-                // add custom layers
-                fMapControl.Overlays.Add(fObjects);
-                fMapControl.Overlays.Add(fTopOverlay);
-
-                // map events
-                fMapControl.OnMapTypeChanged += MainMap_OnMapTypeChanged;
-                fMapControl.OnMarkerClick += MainMap_OnMarkerClick;
-                fMapControl.OnMarkerEnter += MainMap_OnMarkerEnter;
-                fMapControl.OnMarkerLeave += MainMap_OnMarkerLeave;
-                fMapControl.OnPolygonEnter += MainMap_OnPolygonEnter;
-                fMapControl.OnPolygonLeave += MainMap_OnPolygonLeave;
-                fMapControl.OnRouteEnter += MainMap_OnRouteEnter;
-                fMapControl.OnRouteLeave += MainMap_OnRouteLeave;
-                fMapControl.MouseMove += MainMap_MouseMove;
-                fMapControl.MouseDown += MainMap_MouseDown;
-                fMapControl.MouseUp += MainMap_MouseUp;
-                fMapControl.KeyUp += MainForm_KeyUp;
-
-                // set current marker
-                fTargetMarker = new GMarkerIcon(fMapControl.Position, GMarkerIconType.arrow);
-                fTargetMarker.IsHitTestVisible = false;
-                fTargetMarker.IsVisible = true;
-                fTopOverlay.Markers.Add(fTargetMarker);
-
-                // add start location
-                GeocoderStatusCode status;
-                PointLatLng? pos = GMapProviders.GoogleMap.GetPoint("Russia, Moscow", out status);
-                if (pos != null && status == GeocoderStatusCode.Success) {
-                    fTargetMarker.Position = pos.Value;
-                    fMapControl.ZoomAndCenterMarkers(null);
-                }
-            }
-        }
-
-        public void GeneratePolygon()
-        {
-            var points = new List<PointLatLng>();
-            foreach (MapMarker m in fObjects.Markers) {
-                points.Add(m.Position);
-            }
-            AddPolygon("polygon test", points);
-        }
-
-        public void GenerateRoute()
-        {
-            var points = new List<PointLatLng>();
-            foreach (MapMarker m in fObjects.Markers) {
-                points.Add(m.Position);
-            }
-            AddRoute("route test", points);
-        }
-
-        public GMapRoute AddRoute(string name, List<PointLatLng> points)
-        {
-            var route = new GMapRoute(name, points);
-            route.IsHitTestVisible = true;
-            fObjects.Routes.Add(route);
-            return route;
-        }
-
-        public GMapPolygon AddPolygon(string name, List<PointLatLng> points)
-        {
-            var polygon = new GMapPolygon(name, points);
-            polygon.IsHitTestVisible = true;
-            fObjects.Polygons.Add(polygon);
-            return polygon;
-        }
-
-        /// <summary>
-        /// adds marker using geocoder
-        /// </summary>
-        /// <param name="place"></param>
-        public void AddLocationMarker(string place)
-        {
-            GeocoderStatusCode status;
-            PointLatLng? pos = GMapProviders.GoogleMap.GetPoint(place, out status);
-            if (pos != null && status == GeocoderStatusCode.Success) {
-                var m = new GMarkerIcon(pos.Value, GMarkerIconType.green);
-                m.ToolTipText = place;
-                m.ToolTipMode = MarkerTooltipMode.Always;
-
-                fObjects.Markers.Add(m);
-            }
-        }
-
-        public void AddMarker(PointLatLng position, GMarkerIconType iconType, MarkerTooltipMode tooltipMode, string toolTip = "")
-        {
-            var m = new GMarkerIcon(position, iconType); // GMarkerIconType.green
-            m.ToolTipMode = tooltipMode; // MarkerTooltipMode.OnMouseOver
-
-            if (!string.IsNullOrEmpty(toolTip)) {
-                m.ToolTipText = toolTip;
-            } else {
-                Placemark? p = null;
-                GeocoderStatusCode status;
-                var ret = GMapProviders.GoogleMap.GetPlacemark(position, out status);
-                if (status == GeocoderStatusCode.Success && ret != null) {
-                    p = ret;
-                }
-                m.ToolTipText = (p != null) ? p.Value.Address : position.ToString();
-            }
-
-            fObjects.Markers.Add(m);
-        }
-
-        public void SaveSnapshot(string fileName)
-        {
-            Bitmap tmpImage = fMapControl.ToImage();
-            if (tmpImage != null) {
-                using (tmpImage) {
-                    tmpImage.Save(fileName, ImageFormat.Bitmap);
-                }
-            }
-        }
-
-        #region Event handlers
-
-        private void MainMap_OnMarkerLeave(MapMarker item)
-        {
-            fCurrentObj = null;
-        }
-
-        private void MainMap_OnMarkerEnter(MapMarker item)
-        {
-            fCurrentObj = item;
-        }
-
-        private void MainMap_OnPolygonLeave(MapPolygon item)
-        {
-            fCurrentObj = null;
-            ((GMapPolygon)item).Stroke.Color = Colors.MidnightBlue;
-        }
-
-        private void MainMap_OnPolygonEnter(MapPolygon item)
-        {
-            fCurrentObj = item;
-            ((GMapPolygon)item).Stroke.Color = Colors.Red;
-        }
-
-        private void MainMap_OnRouteLeave(MapRoute item)
-        {
-            fCurrentObj = null;
-            ((GMapRoute)item).Stroke.Color = Colors.MidnightBlue;
-        }
-
-        private void MainMap_OnRouteEnter(MapRoute item)
-        {
-            fCurrentObj = item;
-            ((GMapRoute)item).Stroke.Color = Colors.Red;
-        }
-
-        private void MainMap_OnMapTypeChanged(GMapProvider type)
-        {
-            fMapControl.ZoomAndCenterMarkers("objects");
-        }
-
-        private void MainMap_MouseUp(object sender, MouseEventArgs e)
-        {
-            if (e.Buttons == MouseButtons.Primary) {
-                fIsMouseDown = false;
-            }
-        }
-
-        private void MainMap_MouseDown(object sender, MouseEventArgs e)
-        {
-            if (e.Buttons == MouseButtons.Primary) {
-                fIsMouseDown = true;
-                if (fTargetMarker.IsVisible) {
-                    Point mpt = e.Location.ToPoint();
-                    fTargetMarker.Position = fMapControl.FromLocalToLatLng(mpt.X, mpt.Y);
-                }
-            }
-        }
-
-        private void MainMap_MouseMove(object sender, MouseEventArgs e)
-        {
-            if (e.Buttons == MouseButtons.Primary && fIsMouseDown) {
-                if (fTargetMarker.IsVisible) {
-                    Point mpt = e.Location.ToPoint();
-                    fTargetMarker.Position = fMapControl.FromLocalToLatLng(mpt.X, mpt.Y);
-                }
-
-                fMapControl.Refresh(); // force instant invalidation
-            }
-        }
-
-        private void MainMap_OnMarkerClick(MapMarker item, MouseEventArgs e)
-        {
-            if (e.Buttons == MouseButtons.Primary) {
-                GeocoderStatusCode status;
-                var pos = GMapProviders.GoogleMap.GetPlacemark(item.Position, out status);
-                if (status == GeocoderStatusCode.Success && pos != null) {
-                    item.ToolTipText = pos.Value.Address;
-                    fMapControl.Invalidate(false);
-                }
-            }
-        }
-
-        private void MainForm_KeyUp(object sender, KeyEventArgs e)
-        {
-            const int offset = -22;
-
-            switch (e.Key) {
-                case Keys.Left:
-                    fMapControl.Offset(-offset, 0);
-                    break;
-
-                case Keys.Right:
-                    fMapControl.Offset(offset, 0);
-                    break;
-
-                case Keys.Up:
-                    fMapControl.Offset(0, -offset);
-                    break;
-
-                case Keys.Down:
-                    fMapControl.Offset(0, offset);
-                    break;
-
-                case Keys.Delete:
-                    if (fCurrentObj != null) {
-                        if (fCurrentObj is MapPolygon)
-                            fObjects.Polygons.Remove(fCurrentObj as MapPolygon);
-                        if (fCurrentObj is MapRoute)
-                            fObjects.Routes.Remove(fCurrentObj as MapRoute);
-                        if (fCurrentObj is MapMarker)
-                            fObjects.Markers.Remove(fCurrentObj as MapMarker);
-                        fCurrentObj = null;
-                    }
-                    break;
-
-                case Keys.Add:
-                    fMapControl.Zoom = fMapControl.Zoom + 1;
-                    break;
-
-                case Keys.Subtract:
-                    fMapControl.Zoom = ((int)(fMapControl.Zoom + 0.99)) - 1;
-                    break;
-            }
-        }
-
-        #endregion
-
-        #endregion
-    }
-}
+﻿/*
+ *  "GEDKeeper", the personal genealogical database editor.
+ *  Copyright (C) 2009-2022 by Sergey V. Zhdanovskih.
+ *
+ *  This file is part of "GEDKeeper".
+ *
+ *  This program is free software: you can redistribute it and/or modify
+ *  it under the terms of the GNU General Public License as published by
+ *  the Free Software Foundation, either version 3 of the License, or
+ *  (at your option) any later version.
+ *
+ *  This program is distributed in the hope that it will be useful,
+ *  but WITHOUT ANY WARRANTY; without even the implied warranty of
+ *  MERCHANTABILITY or FITNESS FOR A PARTICULAR PURPOSE.  See the
+ *  GNU General Public License for more details.
+ *
+ *  You should have received a copy of the GNU General Public License
+ *  along with this program.  If not, see <http://www.gnu.org/licenses/>.
+ */
+
+using System;
+using System.Collections.Generic;
+using System.Net;
+using BSLib;
+using Eto.Drawing;
+using Eto.Forms;
+using GKCore.Maps;
+using GKCore.MVP.Controls;
+using GKCore.Options;
+using GKMap;
+using GKMap.EtoForms;
+using GKMap.MapObjects;
+using GKMap.MapProviders;
+
+namespace GKUI.Components
+{
+    /// <summary>
+    ///
+    /// </summary>
+    public sealed class GKMapBrowser : Panel, IMapBrowser
+    {
+        private readonly List<GeoPoint> fMapPoints;
+        private bool fShowPoints;
+        private bool fShowLines;
+        private int fUpdateCount;
+
+
+        public bool ShowPoints
+        {
+            get {
+                return fShowPoints;
+            }
+            set {
+                fShowPoints = value;
+                RefreshPoints();
+            }
+        }
+
+        public bool ShowLines
+        {
+            get {
+                return fShowLines;
+            }
+            set {
+                fShowLines = value;
+                RefreshPoints();
+            }
+        }
+
+        public IList<GeoPoint> MapPoints
+        {
+            get { return fMapPoints; }
+        }
+
+        public GKMapBrowser()
+        {
+            InitControl();
+
+            fMapPoints = new List<GeoPoint>();
+            fUpdateCount = 0;
+            fShowPoints = true;
+            fShowLines = true;
+        }
+
+        protected override void Dispose(bool disposing)
+        {
+            if (disposing) {
+                ClearPoints();
+            }
+            base.Dispose(disposing);
+        }
+
+        public void Activate()
+        {
+            Focus();
+        }
+
+        public int AddPoint(double latitude, double longitude, string hint)
+        {
+            BeginUpdate();
+            GeoPoint pt = new GeoPoint(latitude, longitude, hint);
+            int res = fMapPoints.Count;
+            fMapPoints.Add(pt);
+            EndUpdate();
+
+            return res;
+        }
+
+        public void ClearPoints()
+        {
+            fObjects.Clear();
+            fMapPoints.Clear();
+        }
+
+        public void DeletePoint(int index)
+        {
+            fMapPoints.RemoveAt(index);
+            RefreshPoints();
+        }
+
+        public void BeginUpdate()
+        {
+            fUpdateCount++;
+        }
+
+        public void EndUpdate()
+        {
+            fUpdateCount--;
+            if (fUpdateCount <= 0) {
+                RefreshPoints();
+                fUpdateCount = 0;
+            }
+        }
+
+        public void RefreshPoints()
+        {
+            fObjects.Clear();
+            if (fMapPoints.Count <= 0) return;
+
+            var points = new List<PointLatLng>();
+
+            int num = fMapPoints.Count;
+            for (int i = 0; i < num; i++) {
+                GeoPoint pt = fMapPoints[i];
+
+                var point = new PointLatLng(pt.Latitude, pt.Longitude);
+
+                if (fShowPoints) {
+                    AddMarker(point, GMarkerIconType.green, MarkerTooltipMode.OnMouseOver, " ");
+                    if (i == num - 1) {
+                        SetCenter(pt.Latitude, pt.Longitude, -1);
+                    }
+                }
+
+                if (fShowLines) {
+                    points.Add(point);
+                }
+            }
+
+            if (fShowLines) {
+                AddRoute("route", points);
+            }
+
+            ZoomToBounds();
+        }
+
+        public void SetCenter(double latitude, double longitude, int scale)
+        {
+            fTargetMarker.Position = new PointLatLng(latitude, longitude);
+            ZoomToBounds();
+        }
+
+        public void ZoomToBounds()
+        {
+            fMapControl.ZoomAndCenterMarkers(null);
+        }
+
+        #region Inner control
+
+        private readonly GMapOverlay fObjects = new GMapOverlay("objects");
+        private readonly GMapOverlay fTopOverlay = new GMapOverlay();
+
+        private MapObject fCurrentObj;
+        private bool fIsMouseDown;
+        private GMapControl fMapControl;
+        private MapMarker fTargetMarker;
+
+        public GMapControl MapControl
+        {
+            get { return fMapControl; }
+        }
+
+        public GMapOverlay Objects
+        {
+            get { return fObjects; }
+        }
+
+        public PointLatLng TargetPosition
+        {
+            get { return fTargetMarker.Position; }
+        }
+
+        private void InitControl()
+        {
+            fMapControl = new GMapControl();
+            //fMapControl.Dock = DockStyle.Fill;
+            //fMapControl.Location = new Point(0, 0);
+            //fMapControl.Margin = new Padding(4);
+            fMapControl.MaxZoom = 17;
+            fMapControl.MinZoom = 2;
+            fMapControl.Zoom = 0;
+            Content = fMapControl;
+
+            if (!GMapControl.IsDesignerHosted) {
+                var proxy = GlobalOptions.Instance.Proxy;
+                if (proxy.UseProxy) {
+                    GMapProvider.IsSocksProxy = true;
+                    GMapProvider.WebProxy = new WebProxy(proxy.Server, int.Parse(proxy.Port));
+                    GMapProvider.WebProxy.Credentials = new NetworkCredential(proxy.Login, proxy.Password);
+                } else {
+                    GMapProvider.WebProxy = WebRequest.DefaultWebProxy;
+                }
+
+                // config map
+                fMapControl.MapProvider = GMapProviders.GoogleMap;
+                fMapControl.Position = new PointLatLng(30.0447272077905, 31.2361907958984);
+                fMapControl.MinZoom = 0;
+                fMapControl.MaxZoom = 24;
+                fMapControl.Zoom = 9;
+
+                // add custom layers
+                fMapControl.Overlays.Add(fObjects);
+                fMapControl.Overlays.Add(fTopOverlay);
+
+                // map events
+                fMapControl.OnMapTypeChanged += MainMap_OnMapTypeChanged;
+                fMapControl.OnMarkerClick += MainMap_OnMarkerClick;
+                fMapControl.OnMarkerEnter += MainMap_OnMarkerEnter;
+                fMapControl.OnMarkerLeave += MainMap_OnMarkerLeave;
+                fMapControl.OnPolygonEnter += MainMap_OnPolygonEnter;
+                fMapControl.OnPolygonLeave += MainMap_OnPolygonLeave;
+                fMapControl.OnRouteEnter += MainMap_OnRouteEnter;
+                fMapControl.OnRouteLeave += MainMap_OnRouteLeave;
+                fMapControl.MouseMove += MainMap_MouseMove;
+                fMapControl.MouseDown += MainMap_MouseDown;
+                fMapControl.MouseUp += MainMap_MouseUp;
+                fMapControl.KeyUp += MainForm_KeyUp;
+
+                // set current marker
+                fTargetMarker = new GMarkerIcon(fMapControl.Position, GMarkerIconType.arrow);
+                fTargetMarker.IsHitTestVisible = false;
+                fTargetMarker.IsVisible = true;
+                fTopOverlay.Markers.Add(fTargetMarker);
+
+                // add start location
+                GeocoderStatusCode status;
+                PointLatLng? pos = GMapProviders.GoogleMap.GetPoint("Russia, Moscow", out status);
+                if (pos != null && status == GeocoderStatusCode.Success) {
+                    fTargetMarker.Position = pos.Value;
+                    fMapControl.ZoomAndCenterMarkers(null);
+                }
+            }
+        }
+
+        public void GeneratePolygon()
+        {
+            var points = new List<PointLatLng>();
+            foreach (MapMarker m in fObjects.Markers) {
+                points.Add(m.Position);
+            }
+            AddPolygon("polygon test", points);
+        }
+
+        public void GenerateRoute()
+        {
+            var points = new List<PointLatLng>();
+            foreach (MapMarker m in fObjects.Markers) {
+                points.Add(m.Position);
+            }
+            AddRoute("route test", points);
+        }
+
+        public GMapRoute AddRoute(string name, List<PointLatLng> points)
+        {
+            var route = new GMapRoute(name, points);
+            route.IsHitTestVisible = true;
+            fObjects.Routes.Add(route);
+            return route;
+        }
+
+        public GMapPolygon AddPolygon(string name, List<PointLatLng> points)
+        {
+            var polygon = new GMapPolygon(name, points);
+            polygon.IsHitTestVisible = true;
+            fObjects.Polygons.Add(polygon);
+            return polygon;
+        }
+
+        /// <summary>
+        /// adds marker using geocoder
+        /// </summary>
+        /// <param name="place"></param>
+        public void AddLocationMarker(string place)
+        {
+            GeocoderStatusCode status;
+            PointLatLng? pos = GMapProviders.GoogleMap.GetPoint(place, out status);
+            if (pos != null && status == GeocoderStatusCode.Success) {
+                var m = new GMarkerIcon(pos.Value, GMarkerIconType.green);
+                m.ToolTipText = place;
+                m.ToolTipMode = MarkerTooltipMode.Always;
+
+                fObjects.Markers.Add(m);
+            }
+        }
+
+        public void AddMarker(PointLatLng position, GMarkerIconType iconType, MarkerTooltipMode tooltipMode, string toolTip = "")
+        {
+            var m = new GMarkerIcon(position, iconType); // GMarkerIconType.green
+            m.ToolTipMode = tooltipMode; // MarkerTooltipMode.OnMouseOver
+
+            if (!string.IsNullOrEmpty(toolTip)) {
+                m.ToolTipText = toolTip;
+            } else {
+                Placemark? p = null;
+                GeocoderStatusCode status;
+                var ret = GMapProviders.GoogleMap.GetPlacemark(position, out status);
+                if (status == GeocoderStatusCode.Success && ret != null) {
+                    p = ret;
+                }
+                m.ToolTipText = (p != null) ? p.Value.Address : position.ToString();
+            }
+
+            fObjects.Markers.Add(m);
+        }
+
+        public void SaveSnapshot(string fileName)
+        {
+            Bitmap tmpImage = fMapControl.ToImage();
+            if (tmpImage != null) {
+                using (tmpImage) {
+                    tmpImage.Save(fileName, ImageFormat.Bitmap);
+                }
+            }
+        }
+
+        #region Event handlers
+
+        private void MainMap_OnMarkerLeave(MapMarker item)
+        {
+            fCurrentObj = null;
+        }
+
+        private void MainMap_OnMarkerEnter(MapMarker item)
+        {
+            fCurrentObj = item;
+        }
+
+        private void MainMap_OnPolygonLeave(MapPolygon item)
+        {
+            fCurrentObj = null;
+            ((GMapPolygon)item).Stroke.Color = Colors.MidnightBlue;
+        }
+
+        private void MainMap_OnPolygonEnter(MapPolygon item)
+        {
+            fCurrentObj = item;
+            ((GMapPolygon)item).Stroke.Color = Colors.Red;
+        }
+
+        private void MainMap_OnRouteLeave(MapRoute item)
+        {
+            fCurrentObj = null;
+            ((GMapRoute)item).Stroke.Color = Colors.MidnightBlue;
+        }
+
+        private void MainMap_OnRouteEnter(MapRoute item)
+        {
+            fCurrentObj = item;
+            ((GMapRoute)item).Stroke.Color = Colors.Red;
+        }
+
+        private void MainMap_OnMapTypeChanged(GMapProvider type)
+        {
+            fMapControl.ZoomAndCenterMarkers("objects");
+        }
+
+        private void MainMap_MouseUp(object sender, MouseEventArgs e)
+        {
+            if (e.Buttons == MouseButtons.Primary) {
+                fIsMouseDown = false;
+            }
+        }
+
+        private void MainMap_MouseDown(object sender, MouseEventArgs e)
+        {
+            if (e.Buttons == MouseButtons.Primary) {
+                fIsMouseDown = true;
+                if (fTargetMarker.IsVisible) {
+                    Point mpt = e.Location.ToPoint();
+                    fTargetMarker.Position = fMapControl.FromLocalToLatLng(mpt.X, mpt.Y);
+                }
+            }
+        }
+
+        private void MainMap_MouseMove(object sender, MouseEventArgs e)
+        {
+            if (e.Buttons == MouseButtons.Primary && fIsMouseDown) {
+                if (fTargetMarker.IsVisible) {
+                    Point mpt = e.Location.ToPoint();
+                    fTargetMarker.Position = fMapControl.FromLocalToLatLng(mpt.X, mpt.Y);
+                }
+
+                fMapControl.Refresh(); // force instant invalidation
+            }
+        }
+
+        private void MainMap_OnMarkerClick(MapMarker item, MouseEventArgs e)
+        {
+            if (e.Buttons == MouseButtons.Primary) {
+                GeocoderStatusCode status;
+                var pos = GMapProviders.GoogleMap.GetPlacemark(item.Position, out status);
+                if (status == GeocoderStatusCode.Success && pos != null) {
+                    item.ToolTipText = pos.Value.Address;
+                    fMapControl.Invalidate(false);
+                }
+            }
+        }
+
+        private void MainForm_KeyUp(object sender, KeyEventArgs e)
+        {
+            const int offset = -22;
+
+            switch (e.Key) {
+                case Keys.Left:
+                    fMapControl.Offset(-offset, 0);
+                    break;
+
+                case Keys.Right:
+                    fMapControl.Offset(offset, 0);
+                    break;
+
+                case Keys.Up:
+                    fMapControl.Offset(0, -offset);
+                    break;
+
+                case Keys.Down:
+                    fMapControl.Offset(0, offset);
+                    break;
+
+                case Keys.Delete:
+                    if (fCurrentObj != null) {
+                        if (fCurrentObj is MapPolygon)
+                            fObjects.Polygons.Remove(fCurrentObj as MapPolygon);
+                        if (fCurrentObj is MapRoute)
+                            fObjects.Routes.Remove(fCurrentObj as MapRoute);
+                        if (fCurrentObj is MapMarker)
+                            fObjects.Markers.Remove(fCurrentObj as MapMarker);
+                        fCurrentObj = null;
+                    }
+                    break;
+
+                case Keys.Add:
+                    fMapControl.Zoom = fMapControl.Zoom + 1;
+                    break;
+
+                case Keys.Subtract:
+                    fMapControl.Zoom = ((int)(fMapControl.Zoom + 0.99)) - 1;
+                    break;
+            }
+        }
+
+        #endregion
+
+        #endregion
+    }
+}