--- conflicted
+++ resolved
@@ -1,490 +1,486 @@
-﻿/*
- *  "GEDKeeper", the personal genealogical database editor.
- *  Copyright (C) 2009-2017 by Sergey V. Zhdanovskih.
- *
- *  This file is part of "GEDKeeper".
- *
- *  This program is free software: you can redistribute it and/or modify
- *  it under the terms of the GNU General Public License as published by
- *  the Free Software Foundation, either version 3 of the License, or
- *  (at your option) any later version.
- *
- *  This program is distributed in the hope that it will be useful,
- *  but WITHOUT ANY WARRANTY; without even the implied warranty of
- *  MERCHANTABILITY or FITNESS FOR A PARTICULAR PURPOSE.  See the
- *  GNU General Public License for more details.
- *
- *  You should have received a copy of the GNU General Public License
- *  along with this program.  If not, see <http://www.gnu.org/licenses/>.
- */
-
-using System;
-using System.Collections.Generic;
-using System.Diagnostics;
-using System.IO;
-using BSLib;
-<<<<<<< HEAD
-using GKCommon.GEDCOM;
-=======
-using GDModel;
-using GDModel.Providers.GEDCOM;
->>>>>>> 20e60cd7
-using GKCore.Interfaces;
-
-namespace GKCore.Stats
-{
-#if !NETSTANDARD
-    using ExcelLibrary.SpreadSheet;
-#endif
-
-    /// <summary>
-    /// Class for calculate various types of statistics.
-    /// </summary>
-    public sealed class TreeStats
-    {
-        private readonly IBaseContext fContext;
-        private readonly GDMTree fTree;
-        private readonly List<GDMRecord> fSelectedRecords;
-        
-        public TreeStats(IBaseContext context, List<GDMRecord> selectedRecords)
-        {
-            fContext = context;
-            fTree = context.Tree;
-            fSelectedRecords = selectedRecords;
-        }
-
-        public CommonStats GetCommonStats()
-        {
-            CommonStats stats = new CommonStats();
-            
-            int num = fSelectedRecords.Count;
-            for (int i = 0; i < num; i++)
-            {
-                GDMRecord rec = fSelectedRecords[i];
-                if (rec.RecordType != GDMRecordType.rtIndividual) continue;
-
-                GDMIndividualRecord ind = (GDMIndividualRecord) rec;
-                stats.persons++;
-
-                switch (ind.Sex) {
-                    case GDMSex.svFemale:
-                        stats.persons_f++;
-                        if (ind.IsLive()) {
-                            stats.lives_f++;
-                            stats.lives++;
-                        }
-                        break;
-
-                    case GDMSex.svMale:
-                        stats.persons_m++;
-                        if (ind.IsLive()) {
-                            stats.lives_m++;
-                            stats.lives++;
-                        }
-                        break;
-                }
-
-                string vAge = GKUtils.GetAgeStr(ind, -1);
-                stats.age.TakeVal(vAge, ind.Sex, true);
-
-                string vLife = GKUtils.GetLifeExpectancyStr(ind);
-                stats.life.TakeVal(vLife, ind.Sex, true);
-
-                int chCnt = ind.GetTotalChildsCount();
-                stats.childs.TakeVal(chCnt, ind.Sex, true);
-
-                int vFba = GKUtils.GetFirstbornAge(ind, GKUtils.GetFirstborn(ind));
-                stats.fba.TakeVal(vFba, ind.Sex, true);
-
-                int mCnt = GKUtils.GetMarriagesCount(ind);
-                stats.marr.TakeVal(mCnt, ind.Sex, true);
-
-                int vMAge = GKUtils.GetMarriageAge(ind);
-                stats.mage.TakeVal(vMAge, ind.Sex, true);
-
-                float vCI = ind.GetCertaintyAssessment();
-                stats.cIndex.TakeVal(vCI, ind.Sex, false);
-            }
-            
-            return stats;
-        }
-
-        private static void CheckVal(List<StatsItem> valsList, string val, GDMSex sex = GDMSex.svUnknown)
-        {
-            if (sex == GDMSex.svUnknown) {
-                if (val == "-1" || val == "" || val == "0") {
-                    val = "?";
-                }
-            }
-
-            int vIdx = valsList.FindIndex(delegate(StatsItem lv) { return (lv.Caption == val); });
-
-            StatsItem lvi;
-            if (vIdx == -1) {
-                lvi = new StatsItem(val, sex != GDMSex.svUnknown);
-                valsList.Add(lvi);
-            } else {
-                lvi = valsList[vIdx];
-            }
-            
-            switch (sex) {
-                case GDMSex.svFemale:
-                    lvi.ValF = lvi.ValF + 1;
-                    break;
-
-                case GDMSex.svMale:
-                    lvi.ValM = lvi.ValM + 1;
-                    break;
-
-                case GDMSex.svUnknown:
-                case GDMSex.svIntersex:
-                    lvi.Value = lvi.Value + 1;
-                    break;
-            }
-        }
-
-        private void GetEventField(StatsMode mode, List<StatsItem> values, GDMIndividualRecord iRec, string evtName)
-        {
-            string v = "?";
-            GDMCustomEvent evt = iRec.FindEvent(evtName);
-            if (evt == null) return;
-
-            int dtY = evt.GetChronologicalYear();
-            if (dtY == 0 && (mode != StatsMode.smBirthPlaces && mode != StatsMode.smDeathPlaces)) return;
-
-            switch (mode) {
-                case StatsMode.smBirthYears:
-                case StatsMode.smDeathYears:
-                    v = Convert.ToString(dtY);
-                    break;
-
-                case StatsMode.smBirthTenYears:
-                case StatsMode.smDeathTenYears:
-                    v = Convert.ToString(dtY / 10 * 10);
-                    break;
-
-                case StatsMode.smBirthPlaces:
-                case StatsMode.smDeathPlaces:
-                    v = evt.Place.StringValue;
-                    break;
-            }
-
-            CheckVal(values, v);
-        }
-
-        private void GetIndiName(StatsMode mode, List<StatsItem> values, GDMIndividualRecord iRec)
-        {
-            string v = "";
-            var parts = GKUtils.GetNameParts(iRec);
-
-            switch (mode) {
-                case StatsMode.smSurnames:
-                    v = fContext.Culture.NormalizeSurname(parts.Surname, iRec.Sex == GDMSex.svFemale);
-                    break;
-
-                case StatsMode.smNames:
-                    v = parts.Name;
-                    break;
-
-                case StatsMode.smPatronymics:
-                    v = parts.Patronymic;
-                    break;
-            }
-
-            CheckVal(values, v);
-        }
-
-        private void GetSimplePersonStat(StatsMode mode, List<StatsItem> values, GDMIndividualRecord iRec)
-        {
-            string iName = GKUtils.GetNameString(iRec, true, false);
-
-            switch (mode)
-            {
-                case StatsMode.smAncestors:
-                    values.Add(new StatsItem(iName, GKUtils.GetAncestorsCount(iRec) - 1));
-                    break;
-
-                case StatsMode.smDescendants:
-                    values.Add(new StatsItem(iName, GKUtils.GetDescendantsCount(iRec) - 1));
-                    break;
-
-                case StatsMode.smDescGenerations:
-                    values.Add(new StatsItem(iName, GKUtils.GetDescGenerations(iRec)));
-                    break;
-
-                case StatsMode.smChildsCount:
-                    values.Add(new StatsItem(iName, iRec.GetTotalChildsCount()));
-                    break;
-
-                case StatsMode.smFirstbornAge:
-                    values.Add(new StatsItem(iName, GKUtils.GetFirstbornAge(iRec, GKUtils.GetFirstborn(iRec))));
-                    break;
-
-                case StatsMode.smMarriages:
-                    values.Add(new StatsItem(iName, GKUtils.GetMarriagesCount(iRec)));
-                    break;
-
-                case StatsMode.smMarriageAge:
-                    values.Add(new StatsItem(iName, GKUtils.GetMarriageAge(iRec)));
-                    break;
-
-                case StatsMode.smSurnames:
-                case StatsMode.smNames:
-                case StatsMode.smPatronymics:
-                    GetIndiName(mode, values, iRec);
-                    break;
-
-                case StatsMode.smAge:
-                    CheckVal(values, GKUtils.GetAgeStr(iRec, -1));
-                    break;
-
-                case StatsMode.smLifeExpectancy:
-                    CheckVal(values, GKUtils.GetLifeExpectancyStr(iRec));
-                    break;
-
-                case StatsMode.smBirthYears:
-                case StatsMode.smBirthTenYears:
-                case StatsMode.smBirthPlaces:
-                    GetEventField(mode, values, iRec, GEDCOMTagName.BIRT);
-                    break;
-
-                case StatsMode.smDeathYears:
-                case StatsMode.smDeathTenYears:
-                case StatsMode.smDeathPlaces:
-                    GetEventField(mode, values, iRec, GEDCOMTagName.DEAT);
-                    break;
-
-                case StatsMode.smChildsDistribution:
-                    CheckVal(values, iRec.GetTotalChildsCount().ToString());
-                    break;
-
-                case StatsMode.smResidences:
-                    CheckVal(values, GKUtils.GetResidencePlace(iRec, false));
-                    break;
-
-                case StatsMode.smOccupation:
-                    CheckVal(values, GKUtils.GetAttributeValue(iRec, GEDCOMTagName.OCCU));
-                    break;
-
-                case StatsMode.smReligious:
-                    CheckVal(values, GKUtils.GetAttributeValue(iRec, GEDCOMTagName.RELI));
-                    break;
-
-                case StatsMode.smNational:
-                    CheckVal(values, GKUtils.GetAttributeValue(iRec, GEDCOMTagName.NATI));
-                    break;
-
-                case StatsMode.smEducation:
-                    CheckVal(values, GKUtils.GetAttributeValue(iRec, GEDCOMTagName.EDUC));
-                    break;
-
-                case StatsMode.smCaste:
-                    CheckVal(values, GKUtils.GetAttributeValue(iRec, GEDCOMTagName.CAST));
-                    break;
-
-                case StatsMode.smHobby:
-                    CheckVal(values, GKUtils.GetAttributeValue(iRec, GEDCOMTagName._HOBBY));
-                    break;
-
-                case StatsMode.smAward:
-                    CheckVal(values, GKUtils.GetAttributeValue(iRec, GEDCOMTagName._AWARD));
-                    break;
-
-                case StatsMode.smMili:
-                    CheckVal(values, GKUtils.GetAttributeValue(iRec, GEDCOMTagName._MILI));
-                    break;
-
-                case StatsMode.smMiliInd:
-                    CheckVal(values, GKUtils.GetAttributeValue(iRec, GEDCOMTagName._MILI_IND));
-                    break;
-
-                case StatsMode.smMiliDis:
-                    CheckVal(values, GKUtils.GetAttributeValue(iRec, GEDCOMTagName._MILI_DIS));
-                    break;
-
-                case StatsMode.smMiliRank:
-                    CheckVal(values, GKUtils.GetAttributeValue(iRec, GEDCOMTagName._MILI_RANK));
-                    break;
-
-                case StatsMode.smCertaintyIndex:
-                    CheckVal(values, string.Format("{0:0.00}", iRec.GetCertaintyAssessment()));
-                    break;
-
-                case StatsMode.smBirthByMonth:
-                    GDMCustomEvent ev = iRec.FindEvent(GEDCOMTagType.BIRT);
-                    if (ev != null) {
-                        var dtx = ev.Date.Value as GDMDate;
-                        if (dtx != null && dtx.Month > 0) {
-                            CheckVal(values, dtx.Month.ToString());
-                        }
-                    }
-                    break;
-
-                case StatsMode.smDemography:
-                    {
-                        int lifeExp = GKUtils.GetLifeExpectancy(iRec);
-                        if (lifeExp > -1)
-                        {
-                            string v = Convert.ToString(lifeExp / 5 * 5);
-                            CheckVal(values, v, iRec.Sex);
-                        }
-                        break;
-                    }
-            }
-        }
-
-        public void GetSpecStats(StatsMode mode, List<StatsItem> values)
-        {
-            if (values == null)
-                throw new ArgumentNullException("values");
-
-            if (mode < StatsMode.smDescGenerations) {
-                GKUtils.InitExtCounts(fTree, -1);
-            }
-
-            // special buffers for difficult calculations with averaged ages
-            Dictionary<string, List<int>> xvals = new Dictionary<string, List<int>>();
-
-            int num = fTree.RecordsCount;
-            for (int i = 0; i < num; i++)
-            {
-                GDMRecord rec = fTree[i];
-
-                if (rec.RecordType == GDMRecordType.rtIndividual && mode != StatsMode.smSpousesDiff && fSelectedRecords.Contains(rec))
-                {
-                    GDMIndividualRecord iRec = rec as GDMIndividualRecord;
-
-                    if (mode != StatsMode.smAAF_1 && mode != StatsMode.smAAF_2)
-                    {
-                        GetSimplePersonStat(mode, values, iRec);
-                    }
-                    else
-                    {
-                        GDMIndividualRecord iChild = GKUtils.GetFirstborn(iRec);
-                        int fba = GKUtils.GetFirstbornAge(iRec, iChild);
-                        if (fba > 0 && iChild != null) {
-                            string key;
-                            List<int> valsList;
-
-                            switch (mode)
-                            {
-                                case StatsMode.smAAF_1:
-                                    int dty1 = iRec.GetChronologicalYear(GEDCOMTagName.BIRT);
-                                    if (dty1 != 0) {
-                                        key = MathHelper.Trunc(dty1 / 10 * 10).ToString();
-
-                                        if (!xvals.TryGetValue(key, out valsList))
-                                        {
-                                            valsList = new List<int>();
-                                            xvals.Add(key, valsList);
-                                        }
-                                        valsList.Add(fba);
-                                    }
-
-                                    break;
-
-                                case StatsMode.smAAF_2:
-                                    int dty2 = iChild.GetChronologicalYear(GEDCOMTagName.BIRT);
-                                    if (dty2 != 0) {
-                                        key = MathHelper.Trunc(dty2 / 10 * 10).ToString();
-
-                                        if (!xvals.TryGetValue(key, out valsList))
-                                        {
-                                            valsList = new List<int>();
-                                            xvals.Add(key, valsList);
-                                        }
-                                        valsList.Add(fba);
-                                    }
-
-                                    break;
-                            }
-                        }
-                    }
-                }
-                else if (rec.RecordType == GDMRecordType.rtFamily && mode == StatsMode.smSpousesDiff)
-                {
-                    GDMFamilyRecord fRec = rec as GDMFamilyRecord;
-
-                    int diff = GKUtils.GetSpousesDiff(fRec);
-                    if (diff != -1) {
-                        values.Add(new StatsItem(GKUtils.GetFamilyString(fRec), diff));
-                    }
-                }
-            }
-
-            if (mode == StatsMode.smAAF_1 || mode == StatsMode.smAAF_2)
-            {
-                foreach (KeyValuePair<string, List<int>> kvp in xvals)
-                {
-                    List<int> valsList = kvp.Value;
-                    int count = valsList.Count;
-
-                    int avg;
-                    if (count == 0) {
-                        avg = 0;
-                    } else {
-                        double sum = 0;
-                        for (int i = 0; i < count; i++) sum += valsList[i];
-                        avg = (int)Math.Round(sum / count);
-                    }
-
-                    values.Add(new StatsItem(kvp.Key, avg));
-                }
-            }
-        }
-
-        // TODO: localize filter?
-        public void WriteStatsReport(string title, string cap1, string cap2, List<StatsItem> vals)
-        {
-#if !NETSTANDARD
-            if (vals == null) return;
-
-            string fileName = AppHost.StdDialogs.GetSaveFile("", "", "Excel files (*.xls)|*.xls", 1, "xls", "");
-            if (string.IsNullOrEmpty(fileName)) return;
-
-            IProgressController progress = AppHost.Progress;
-            try
-            {
-                int rowsCount = vals.Count;
-                progress.ProgressInit(LangMan.LS(LSID.LSID_MIExport) + "...", rowsCount);
-
-                try
-                {
-                    Workbook workbook = new Workbook();
-                    Worksheet worksheet = new Worksheet(title);
-
-                    worksheet.Cells[0,  1] = new Cell(cap1);
-                    worksheet.Cells[0,  2] = new Cell(cap2);
-
-                    int row = 1;
-                    for (int i = 0; i < rowsCount; i++)
-                    {
-                        StatsItem item = vals[i];
-                        worksheet.Cells[row, 1] = new Cell(item.Caption);
-                        worksheet.Cells[row, 2] = new Cell(item.GetDisplayString());
-
-                        row++;
-                        progress.ProgressStep();
-                    }
-
-                    workbook.Worksheets.Add(worksheet);
-                    workbook.Save(fileName);
-
-                    if (File.Exists(fileName)) {
-                        Process.Start(fileName);
-                    }
-                }
-                finally
-                {
-                    progress.ProgressDone();
-                }
-            }
-            catch (Exception ex)
-            {
-                Logger.LogWrite("TreeStats.WriteStatsReport(): " + ex.Message);
-                AppHost.StdDialogs.ShowError(LangMan.LS(LSID.LSID_UploadErrorInExcel));
-            }
-#endif
-        }
-    }
-}
+﻿/*
+ *  "GEDKeeper", the personal genealogical database editor.
+ *  Copyright (C) 2009-2017 by Sergey V. Zhdanovskih.
+ *
+ *  This file is part of "GEDKeeper".
+ *
+ *  This program is free software: you can redistribute it and/or modify
+ *  it under the terms of the GNU General Public License as published by
+ *  the Free Software Foundation, either version 3 of the License, or
+ *  (at your option) any later version.
+ *
+ *  This program is distributed in the hope that it will be useful,
+ *  but WITHOUT ANY WARRANTY; without even the implied warranty of
+ *  MERCHANTABILITY or FITNESS FOR A PARTICULAR PURPOSE.  See the
+ *  GNU General Public License for more details.
+ *
+ *  You should have received a copy of the GNU General Public License
+ *  along with this program.  If not, see <http://www.gnu.org/licenses/>.
+ */
+
+using System;
+using System.Collections.Generic;
+using System.Diagnostics;
+using System.IO;
+using BSLib;
+using GDModel;
+using GDModel.Providers.GEDCOM;
+using GKCore.Interfaces;
+
+namespace GKCore.Stats
+{
+#if !NETSTANDARD
+    using ExcelLibrary.SpreadSheet;
+#endif
+
+    /// <summary>
+    /// Class for calculate various types of statistics.
+    /// </summary>
+    public sealed class TreeStats
+    {
+        private readonly IBaseContext fContext;
+        private readonly GDMTree fTree;
+        private readonly List<GDMRecord> fSelectedRecords;
+        
+        public TreeStats(IBaseContext context, List<GDMRecord> selectedRecords)
+        {
+            fContext = context;
+            fTree = context.Tree;
+            fSelectedRecords = selectedRecords;
+        }
+
+        public CommonStats GetCommonStats()
+        {
+            CommonStats stats = new CommonStats();
+            
+            int num = fSelectedRecords.Count;
+            for (int i = 0; i < num; i++)
+            {
+                GDMRecord rec = fSelectedRecords[i];
+                if (rec.RecordType != GDMRecordType.rtIndividual) continue;
+
+                GDMIndividualRecord ind = (GDMIndividualRecord) rec;
+                stats.persons++;
+
+                switch (ind.Sex) {
+                    case GDMSex.svFemale:
+                        stats.persons_f++;
+                        if (ind.IsLive()) {
+                            stats.lives_f++;
+                            stats.lives++;
+                        }
+                        break;
+
+                    case GDMSex.svMale:
+                        stats.persons_m++;
+                        if (ind.IsLive()) {
+                            stats.lives_m++;
+                            stats.lives++;
+                        }
+                        break;
+                }
+
+                string vAge = GKUtils.GetAgeStr(ind, -1);
+                stats.age.TakeVal(vAge, ind.Sex, true);
+
+                string vLife = GKUtils.GetLifeExpectancyStr(ind);
+                stats.life.TakeVal(vLife, ind.Sex, true);
+
+                int chCnt = ind.GetTotalChildsCount();
+                stats.childs.TakeVal(chCnt, ind.Sex, true);
+
+                int vFba = GKUtils.GetFirstbornAge(ind, GKUtils.GetFirstborn(ind));
+                stats.fba.TakeVal(vFba, ind.Sex, true);
+
+                int mCnt = GKUtils.GetMarriagesCount(ind);
+                stats.marr.TakeVal(mCnt, ind.Sex, true);
+
+                int vMAge = GKUtils.GetMarriageAge(ind);
+                stats.mage.TakeVal(vMAge, ind.Sex, true);
+
+                float vCI = ind.GetCertaintyAssessment();
+                stats.cIndex.TakeVal(vCI, ind.Sex, false);
+            }
+            
+            return stats;
+        }
+
+        private static void CheckVal(List<StatsItem> valsList, string val, GDMSex sex = GDMSex.svUnknown)
+        {
+            if (sex == GDMSex.svUnknown) {
+                if (val == "-1" || val == "" || val == "0") {
+                    val = "?";
+                }
+            }
+
+            int vIdx = valsList.FindIndex(delegate(StatsItem lv) { return (lv.Caption == val); });
+
+            StatsItem lvi;
+            if (vIdx == -1) {
+                lvi = new StatsItem(val, sex != GDMSex.svUnknown);
+                valsList.Add(lvi);
+            } else {
+                lvi = valsList[vIdx];
+            }
+            
+            switch (sex) {
+                case GDMSex.svFemale:
+                    lvi.ValF = lvi.ValF + 1;
+                    break;
+
+                case GDMSex.svMale:
+                    lvi.ValM = lvi.ValM + 1;
+                    break;
+
+                case GDMSex.svUnknown:
+                case GDMSex.svIntersex:
+                    lvi.Value = lvi.Value + 1;
+                    break;
+            }
+        }
+
+        private void GetEventField(StatsMode mode, List<StatsItem> values, GDMIndividualRecord iRec, string evtName)
+        {
+            string v = "?";
+            GDMCustomEvent evt = iRec.FindEvent(evtName);
+            if (evt == null) return;
+
+            int dtY = evt.GetChronologicalYear();
+            if (dtY == 0 && (mode != StatsMode.smBirthPlaces && mode != StatsMode.smDeathPlaces)) return;
+
+            switch (mode) {
+                case StatsMode.smBirthYears:
+                case StatsMode.smDeathYears:
+                    v = Convert.ToString(dtY);
+                    break;
+
+                case StatsMode.smBirthTenYears:
+                case StatsMode.smDeathTenYears:
+                    v = Convert.ToString(dtY / 10 * 10);
+                    break;
+
+                case StatsMode.smBirthPlaces:
+                case StatsMode.smDeathPlaces:
+                    v = evt.Place.StringValue;
+                    break;
+            }
+
+            CheckVal(values, v);
+        }
+
+        private void GetIndiName(StatsMode mode, List<StatsItem> values, GDMIndividualRecord iRec)
+        {
+            string v = "";
+            var parts = GKUtils.GetNameParts(iRec);
+
+            switch (mode) {
+                case StatsMode.smSurnames:
+                    v = fContext.Culture.NormalizeSurname(parts.Surname, iRec.Sex == GDMSex.svFemale);
+                    break;
+
+                case StatsMode.smNames:
+                    v = parts.Name;
+                    break;
+
+                case StatsMode.smPatronymics:
+                    v = parts.Patronymic;
+                    break;
+            }
+
+            CheckVal(values, v);
+        }
+
+        private void GetSimplePersonStat(StatsMode mode, List<StatsItem> values, GDMIndividualRecord iRec)
+        {
+            string iName = GKUtils.GetNameString(iRec, true, false);
+
+            switch (mode)
+            {
+                case StatsMode.smAncestors:
+                    values.Add(new StatsItem(iName, GKUtils.GetAncestorsCount(iRec) - 1));
+                    break;
+
+                case StatsMode.smDescendants:
+                    values.Add(new StatsItem(iName, GKUtils.GetDescendantsCount(iRec) - 1));
+                    break;
+
+                case StatsMode.smDescGenerations:
+                    values.Add(new StatsItem(iName, GKUtils.GetDescGenerations(iRec)));
+                    break;
+
+                case StatsMode.smChildsCount:
+                    values.Add(new StatsItem(iName, iRec.GetTotalChildsCount()));
+                    break;
+
+                case StatsMode.smFirstbornAge:
+                    values.Add(new StatsItem(iName, GKUtils.GetFirstbornAge(iRec, GKUtils.GetFirstborn(iRec))));
+                    break;
+
+                case StatsMode.smMarriages:
+                    values.Add(new StatsItem(iName, GKUtils.GetMarriagesCount(iRec)));
+                    break;
+
+                case StatsMode.smMarriageAge:
+                    values.Add(new StatsItem(iName, GKUtils.GetMarriageAge(iRec)));
+                    break;
+
+                case StatsMode.smSurnames:
+                case StatsMode.smNames:
+                case StatsMode.smPatronymics:
+                    GetIndiName(mode, values, iRec);
+                    break;
+
+                case StatsMode.smAge:
+                    CheckVal(values, GKUtils.GetAgeStr(iRec, -1));
+                    break;
+
+                case StatsMode.smLifeExpectancy:
+                    CheckVal(values, GKUtils.GetLifeExpectancyStr(iRec));
+                    break;
+
+                case StatsMode.smBirthYears:
+                case StatsMode.smBirthTenYears:
+                case StatsMode.smBirthPlaces:
+                    GetEventField(mode, values, iRec, GEDCOMTagName.BIRT);
+                    break;
+
+                case StatsMode.smDeathYears:
+                case StatsMode.smDeathTenYears:
+                case StatsMode.smDeathPlaces:
+                    GetEventField(mode, values, iRec, GEDCOMTagName.DEAT);
+                    break;
+
+                case StatsMode.smChildsDistribution:
+                    CheckVal(values, iRec.GetTotalChildsCount().ToString());
+                    break;
+
+                case StatsMode.smResidences:
+                    CheckVal(values, GKUtils.GetResidencePlace(iRec, false));
+                    break;
+
+                case StatsMode.smOccupation:
+                    CheckVal(values, GKUtils.GetAttributeValue(iRec, GEDCOMTagName.OCCU));
+                    break;
+
+                case StatsMode.smReligious:
+                    CheckVal(values, GKUtils.GetAttributeValue(iRec, GEDCOMTagName.RELI));
+                    break;
+
+                case StatsMode.smNational:
+                    CheckVal(values, GKUtils.GetAttributeValue(iRec, GEDCOMTagName.NATI));
+                    break;
+
+                case StatsMode.smEducation:
+                    CheckVal(values, GKUtils.GetAttributeValue(iRec, GEDCOMTagName.EDUC));
+                    break;
+
+                case StatsMode.smCaste:
+                    CheckVal(values, GKUtils.GetAttributeValue(iRec, GEDCOMTagName.CAST));
+                    break;
+
+                case StatsMode.smHobby:
+                    CheckVal(values, GKUtils.GetAttributeValue(iRec, GEDCOMTagName._HOBBY));
+                    break;
+
+                case StatsMode.smAward:
+                    CheckVal(values, GKUtils.GetAttributeValue(iRec, GEDCOMTagName._AWARD));
+                    break;
+
+                case StatsMode.smMili:
+                    CheckVal(values, GKUtils.GetAttributeValue(iRec, GEDCOMTagName._MILI));
+                    break;
+
+                case StatsMode.smMiliInd:
+                    CheckVal(values, GKUtils.GetAttributeValue(iRec, GEDCOMTagName._MILI_IND));
+                    break;
+
+                case StatsMode.smMiliDis:
+                    CheckVal(values, GKUtils.GetAttributeValue(iRec, GEDCOMTagName._MILI_DIS));
+                    break;
+
+                case StatsMode.smMiliRank:
+                    CheckVal(values, GKUtils.GetAttributeValue(iRec, GEDCOMTagName._MILI_RANK));
+                    break;
+
+                case StatsMode.smCertaintyIndex:
+                    CheckVal(values, string.Format("{0:0.00}", iRec.GetCertaintyAssessment()));
+                    break;
+
+                case StatsMode.smBirthByMonth:
+                    GDMCustomEvent ev = iRec.FindEvent(GEDCOMTagType.BIRT);
+                    if (ev != null) {
+                        var dtx = ev.Date.Value as GDMDate;
+                        if (dtx != null && dtx.Month > 0) {
+                            CheckVal(values, dtx.Month.ToString());
+                        }
+                    }
+                    break;
+
+                case StatsMode.smDemography:
+                    {
+                        int lifeExp = GKUtils.GetLifeExpectancy(iRec);
+                        if (lifeExp > -1)
+                        {
+                            string v = Convert.ToString(lifeExp / 5 * 5);
+                            CheckVal(values, v, iRec.Sex);
+                        }
+                        break;
+                    }
+            }
+        }
+
+        public void GetSpecStats(StatsMode mode, List<StatsItem> values)
+        {
+            if (values == null)
+                throw new ArgumentNullException("values");
+
+            if (mode < StatsMode.smDescGenerations) {
+                GKUtils.InitExtCounts(fTree, -1);
+            }
+
+            // special buffers for difficult calculations with averaged ages
+            Dictionary<string, List<int>> xvals = new Dictionary<string, List<int>>();
+
+            int num = fTree.RecordsCount;
+            for (int i = 0; i < num; i++)
+            {
+                GDMRecord rec = fTree[i];
+
+                if (rec.RecordType == GDMRecordType.rtIndividual && mode != StatsMode.smSpousesDiff && fSelectedRecords.Contains(rec))
+                {
+                    GDMIndividualRecord iRec = rec as GDMIndividualRecord;
+
+                    if (mode != StatsMode.smAAF_1 && mode != StatsMode.smAAF_2)
+                    {
+                        GetSimplePersonStat(mode, values, iRec);
+                    }
+                    else
+                    {
+                        GDMIndividualRecord iChild = GKUtils.GetFirstborn(iRec);
+                        int fba = GKUtils.GetFirstbornAge(iRec, iChild);
+                        if (fba > 0 && iChild != null) {
+                            string key;
+                            List<int> valsList;
+
+                            switch (mode)
+                            {
+                                case StatsMode.smAAF_1:
+                                    int dty1 = iRec.GetChronologicalYear(GEDCOMTagName.BIRT);
+                                    if (dty1 != 0) {
+                                        key = MathHelper.Trunc(dty1 / 10 * 10).ToString();
+
+                                        if (!xvals.TryGetValue(key, out valsList))
+                                        {
+                                            valsList = new List<int>();
+                                            xvals.Add(key, valsList);
+                                        }
+                                        valsList.Add(fba);
+                                    }
+
+                                    break;
+
+                                case StatsMode.smAAF_2:
+                                    int dty2 = iChild.GetChronologicalYear(GEDCOMTagName.BIRT);
+                                    if (dty2 != 0) {
+                                        key = MathHelper.Trunc(dty2 / 10 * 10).ToString();
+
+                                        if (!xvals.TryGetValue(key, out valsList))
+                                        {
+                                            valsList = new List<int>();
+                                            xvals.Add(key, valsList);
+                                        }
+                                        valsList.Add(fba);
+                                    }
+
+                                    break;
+                            }
+                        }
+                    }
+                }
+                else if (rec.RecordType == GDMRecordType.rtFamily && mode == StatsMode.smSpousesDiff)
+                {
+                    GDMFamilyRecord fRec = rec as GDMFamilyRecord;
+
+                    int diff = GKUtils.GetSpousesDiff(fRec);
+                    if (diff != -1) {
+                        values.Add(new StatsItem(GKUtils.GetFamilyString(fRec), diff));
+                    }
+                }
+            }
+
+            if (mode == StatsMode.smAAF_1 || mode == StatsMode.smAAF_2)
+            {
+                foreach (KeyValuePair<string, List<int>> kvp in xvals)
+                {
+                    List<int> valsList = kvp.Value;
+                    int count = valsList.Count;
+
+                    int avg;
+                    if (count == 0) {
+                        avg = 0;
+                    } else {
+                        double sum = 0;
+                        for (int i = 0; i < count; i++) sum += valsList[i];
+                        avg = (int)Math.Round(sum / count);
+                    }
+
+                    values.Add(new StatsItem(kvp.Key, avg));
+                }
+            }
+        }
+
+        // TODO: localize filter?
+        public void WriteStatsReport(string title, string cap1, string cap2, List<StatsItem> vals)
+        {
+#if !NETSTANDARD
+            if (vals == null) return;
+
+            string fileName = AppHost.StdDialogs.GetSaveFile("", "", "Excel files (*.xls)|*.xls", 1, "xls", "");
+            if (string.IsNullOrEmpty(fileName)) return;
+
+            IProgressController progress = AppHost.Progress;
+            try
+            {
+                int rowsCount = vals.Count;
+                progress.ProgressInit(LangMan.LS(LSID.LSID_MIExport) + "...", rowsCount);
+
+                try
+                {
+                    Workbook workbook = new Workbook();
+                    Worksheet worksheet = new Worksheet(title);
+
+                    worksheet.Cells[0,  1] = new Cell(cap1);
+                    worksheet.Cells[0,  2] = new Cell(cap2);
+
+                    int row = 1;
+                    for (int i = 0; i < rowsCount; i++)
+                    {
+                        StatsItem item = vals[i];
+                        worksheet.Cells[row, 1] = new Cell(item.Caption);
+                        worksheet.Cells[row, 2] = new Cell(item.GetDisplayString());
+
+                        row++;
+                        progress.ProgressStep();
+                    }
+
+                    workbook.Worksheets.Add(worksheet);
+                    workbook.Save(fileName);
+
+                    if (File.Exists(fileName)) {
+                        Process.Start(fileName);
+                    }
+                }
+                finally
+                {
+                    progress.ProgressDone();
+                }
+            }
+            catch (Exception ex)
+            {
+                Logger.LogWrite("TreeStats.WriteStatsReport(): " + ex.Message);
+                AppHost.StdDialogs.ShowError(LangMan.LS(LSID.LSID_UploadErrorInExcel));
+            }
+#endif
+        }
+    }
+}