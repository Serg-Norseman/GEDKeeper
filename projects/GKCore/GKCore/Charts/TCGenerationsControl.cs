﻿/*
 *  "GEDKeeper", the personal genealogical database editor.
 *  Copyright (C) 2009-2021 by Sergey V. Zhdanovskih.
 *
 *  This file is part of "GEDKeeper".
 *
 *  This program is free software: you can redistribute it and/or modify
 *  it under the terms of the GNU General Public License as published by
 *  the Free Software Foundation, either version 3 of the License, or
 *  (at your option) any later version.
 *
 *  This program is distributed in the hope that it will be useful,
 *  but WITHOUT ANY WARRANTY; without even the implied warranty of
 *  MERCHANTABILITY or FITNESS FOR A PARTICULAR PURPOSE.  See the
 *  GNU General Public License for more details.
 *
 *  You should have received a copy of the GNU General Public License
 *  along with this program.  If not, see <http://www.gnu.org/licenses/>.
 */

using System;
using BSLib;
using BSLib.Design.Graphics;

namespace GKCore.Charts
{
    /// <summary>
    /// 
    /// </summary>
    public sealed class TCGenerationsControl : ITreeControl
    {
        /* Padding for this control within the owner client area. */
        private const int PADDING_X = 10;
        private const int PADDING_Y = 10;

        private const int RADIUS = 150;
        private const int SEGMENT_ANGLE = 45;
        private const int D_COUNT = 10;

        private int fThumbPos = 9; /* Counts from zero to 9; where 9 is infinite. */

        private readonly IColor fBlankColor;
        private readonly IColor fSelectColor;

        public override string Tip
        {
            get {
                int depthLimit = GetDepthLimit();
                string gen = (depthLimit == -1) ? LangMan.LS(LSID.LSID_Unlimited) : depthLimit.ToString();
                return LangMan.LS(LSID.LSID_Generations) + ": " + gen;
            }
        }

        public override int Height
        {
            get { return fDestRect.Height; }
        }

        public override int Width
        {
            get { return fDestRect.Width; }
        }

        public TCGenerationsControl(ITreeChart chart) : base(chart)
        {
            fBlankColor = AppHost.GfxProvider.CreateColor(191, 191, 191);
            fSelectColor = AppHost.GfxProvider.CreateColor(128, 128, 128);
        }

        public override void UpdateState()
        {
<<<<<<< HEAD
            fThumbPos= (fChart.DepthLimitAncestors >= -1) ? fChart.DepthLimitAncestors - 1 : 9;
=======
            fThumbPos = (fChart.DepthLimit >= 1) ? fChart.DepthLimit - 1 : 9;
        }

        private int GetDepthLimit()
        {
            return (fThumbPos < 9) ? fThumbPos + 1 : -1;
>>>>>>> 194d52f9
        }

        private static float GetChordLength(float radius, float radianAngle)
        {
            return (float)(2.0f * radius * Math.Sin(radianAngle / 2.0f));
        }

        public override void UpdateView()
        {
            ExtRect cr = fChart.GetClientRect();

            int height = Math.Min(cr.GetHeight() - (PADDING_Y << 1), RADIUS);
            int width = (int)GetChordLength(height, (float)(SEGMENT_ANGLE * (Math.PI / 180.0f)));

            fDestRect = ExtRect.CreateBounds(cr.Left + PADDING_X,
                                      cr.Top + Math.Max(PADDING_Y, (cr.GetHeight() - height) >> 1),
                                      width, height);
        }

        public override void Draw(ChartRenderer gfx)
        {
            if (gfx == null) return;

            int intervalHeight = 2;
            int segmentHeight = ((fDestRect.Height - (9 /* intervals */ * intervalHeight)) / 10);
            int ctX = fDestRect.Left + (fDestRect.Width / 2);
            int ctY = fDestRect.Top;
            int inRad = 0;
            float ang1 = (180 - SEGMENT_ANGLE) / 2.0f;
            float ang2 = ang1 + SEGMENT_ANGLE;

            for (int i = 0; i <= 9; i++) {
                int extRad = inRad + segmentHeight;

                IColor color = (i <= fThumbPos) ? fSelectColor : fBlankColor;

                using (var brush = AppHost.GfxProvider.CreateSolidBrush(color)) {
                    using (var path = AppHost.GfxProvider.CreateCircleSegmentPath(ctX, ctY, inRad, extRad, SEGMENT_ANGLE, ang1, ang2)) {
                        gfx.FillPath(brush, path);
                    }
                }

                inRad = extRad + intervalHeight;
            }
        }

        public override void MouseDown(int x, int y)
        {
            fMouseCaptured = (GetDRect(fThumbPos).Contains(x, y) && !fMouseCaptured);
        }

        private ExtRect GetDRect(int stepIndex)
        {
            int step = fDestRect.Height / D_COUNT;
            int thumbTop = fDestRect.Top + stepIndex * step;
            return ExtRect.CreateBounds(fDestRect.Left, thumbTop, fDestRect.Width, step);
        }

        public override void MouseMove(int x, int y)
        {
            if (!fMouseCaptured) return;

            for (int i = 0; D_COUNT >= i; ++i) {
                ExtRect r = GetDRect(i);
                if ((r.Top <= y) && (r.Bottom > y)) {
                    if (i != fThumbPos) {
                        fThumbPos = i;
<<<<<<< HEAD

                        int depthLimit = (fThumbPos< 9) ? fThumbPos+ 1 : -1;
                        fChart.DepthLimitAncestors = depthLimit;
=======
                        fChart.DepthLimit = GetDepthLimit();
>>>>>>> 194d52f9
                        fChart.GenChart(fChart.Model.Root.Rec, fChart.Kind, true);
                    }
                    break;
                }
            }
        }

        public override void MouseUp(int x, int y)
        {
            fMouseCaptured = false;
        }
    }
}
<|MERGE_RESOLUTION|>--- conflicted
+++ resolved
@@ -1,168 +1,158 @@
-﻿/*
- *  "GEDKeeper", the personal genealogical database editor.
- *  Copyright (C) 2009-2021 by Sergey V. Zhdanovskih.
- *
- *  This file is part of "GEDKeeper".
- *
- *  This program is free software: you can redistribute it and/or modify
- *  it under the terms of the GNU General Public License as published by
- *  the Free Software Foundation, either version 3 of the License, or
- *  (at your option) any later version.
- *
- *  This program is distributed in the hope that it will be useful,
- *  but WITHOUT ANY WARRANTY; without even the implied warranty of
- *  MERCHANTABILITY or FITNESS FOR A PARTICULAR PURPOSE.  See the
- *  GNU General Public License for more details.
- *
- *  You should have received a copy of the GNU General Public License
- *  along with this program.  If not, see <http://www.gnu.org/licenses/>.
- */
-
-using System;
-using BSLib;
-using BSLib.Design.Graphics;
-
-namespace GKCore.Charts
-{
-    /// <summary>
-    /// 
-    /// </summary>
-    public sealed class TCGenerationsControl : ITreeControl
-    {
-        /* Padding for this control within the owner client area. */
-        private const int PADDING_X = 10;
-        private const int PADDING_Y = 10;
-
-        private const int RADIUS = 150;
-        private const int SEGMENT_ANGLE = 45;
-        private const int D_COUNT = 10;
-
-        private int fThumbPos = 9; /* Counts from zero to 9; where 9 is infinite. */
-
-        private readonly IColor fBlankColor;
-        private readonly IColor fSelectColor;
-
-        public override string Tip
-        {
-            get {
-                int depthLimit = GetDepthLimit();
-                string gen = (depthLimit == -1) ? LangMan.LS(LSID.LSID_Unlimited) : depthLimit.ToString();
-                return LangMan.LS(LSID.LSID_Generations) + ": " + gen;
-            }
-        }
-
-        public override int Height
-        {
-            get { return fDestRect.Height; }
-        }
-
-        public override int Width
-        {
-            get { return fDestRect.Width; }
-        }
-
-        public TCGenerationsControl(ITreeChart chart) : base(chart)
-        {
-            fBlankColor = AppHost.GfxProvider.CreateColor(191, 191, 191);
-            fSelectColor = AppHost.GfxProvider.CreateColor(128, 128, 128);
-        }
-
-        public override void UpdateState()
-        {
-<<<<<<< HEAD
-            fThumbPos= (fChart.DepthLimitAncestors >= -1) ? fChart.DepthLimitAncestors - 1 : 9;
-=======
-            fThumbPos = (fChart.DepthLimit >= 1) ? fChart.DepthLimit - 1 : 9;
-        }
-
-        private int GetDepthLimit()
-        {
-            return (fThumbPos < 9) ? fThumbPos + 1 : -1;
->>>>>>> 194d52f9
-        }
-
-        private static float GetChordLength(float radius, float radianAngle)
-        {
-            return (float)(2.0f * radius * Math.Sin(radianAngle / 2.0f));
-        }
-
-        public override void UpdateView()
-        {
-            ExtRect cr = fChart.GetClientRect();
-
-            int height = Math.Min(cr.GetHeight() - (PADDING_Y << 1), RADIUS);
-            int width = (int)GetChordLength(height, (float)(SEGMENT_ANGLE * (Math.PI / 180.0f)));
-
-            fDestRect = ExtRect.CreateBounds(cr.Left + PADDING_X,
-                                      cr.Top + Math.Max(PADDING_Y, (cr.GetHeight() - height) >> 1),
-                                      width, height);
-        }
-
-        public override void Draw(ChartRenderer gfx)
-        {
-            if (gfx == null) return;
-
-            int intervalHeight = 2;
-            int segmentHeight = ((fDestRect.Height - (9 /* intervals */ * intervalHeight)) / 10);
-            int ctX = fDestRect.Left + (fDestRect.Width / 2);
-            int ctY = fDestRect.Top;
-            int inRad = 0;
-            float ang1 = (180 - SEGMENT_ANGLE) / 2.0f;
-            float ang2 = ang1 + SEGMENT_ANGLE;
-
-            for (int i = 0; i <= 9; i++) {
-                int extRad = inRad + segmentHeight;
-
-                IColor color = (i <= fThumbPos) ? fSelectColor : fBlankColor;
-
-                using (var brush = AppHost.GfxProvider.CreateSolidBrush(color)) {
-                    using (var path = AppHost.GfxProvider.CreateCircleSegmentPath(ctX, ctY, inRad, extRad, SEGMENT_ANGLE, ang1, ang2)) {
-                        gfx.FillPath(brush, path);
-                    }
-                }
-
-                inRad = extRad + intervalHeight;
-            }
-        }
-
-        public override void MouseDown(int x, int y)
-        {
-            fMouseCaptured = (GetDRect(fThumbPos).Contains(x, y) && !fMouseCaptured);
-        }
-
-        private ExtRect GetDRect(int stepIndex)
-        {
-            int step = fDestRect.Height / D_COUNT;
-            int thumbTop = fDestRect.Top + stepIndex * step;
-            return ExtRect.CreateBounds(fDestRect.Left, thumbTop, fDestRect.Width, step);
-        }
-
-        public override void MouseMove(int x, int y)
-        {
-            if (!fMouseCaptured) return;
-
-            for (int i = 0; D_COUNT >= i; ++i) {
-                ExtRect r = GetDRect(i);
-                if ((r.Top <= y) && (r.Bottom > y)) {
-                    if (i != fThumbPos) {
-                        fThumbPos = i;
-<<<<<<< HEAD
-
-                        int depthLimit = (fThumbPos< 9) ? fThumbPos+ 1 : -1;
-                        fChart.DepthLimitAncestors = depthLimit;
-=======
-                        fChart.DepthLimit = GetDepthLimit();
->>>>>>> 194d52f9
-                        fChart.GenChart(fChart.Model.Root.Rec, fChart.Kind, true);
-                    }
-                    break;
-                }
-            }
-        }
-
-        public override void MouseUp(int x, int y)
-        {
-            fMouseCaptured = false;
-        }
-    }
-}
+﻿/*
+ *  "GEDKeeper", the personal genealogical database editor.
+ *  Copyright (C) 2009-2021 by Sergey V. Zhdanovskih.
+ *
+ *  This file is part of "GEDKeeper".
+ *
+ *  This program is free software: you can redistribute it and/or modify
+ *  it under the terms of the GNU General Public License as published by
+ *  the Free Software Foundation, either version 3 of the License, or
+ *  (at your option) any later version.
+ *
+ *  This program is distributed in the hope that it will be useful,
+ *  but WITHOUT ANY WARRANTY; without even the implied warranty of
+ *  MERCHANTABILITY or FITNESS FOR A PARTICULAR PURPOSE.  See the
+ *  GNU General Public License for more details.
+ *
+ *  You should have received a copy of the GNU General Public License
+ *  along with this program.  If not, see <http://www.gnu.org/licenses/>.
+ */
+
+using System;
+using BSLib;
+using BSLib.Design.Graphics;
+
+namespace GKCore.Charts
+{
+    /// <summary>
+    /// 
+    /// </summary>
+    public sealed class TCGenerationsControl : ITreeControl
+    {
+        /* Padding for this control within the owner client area. */
+        private const int PADDING_X = 10;
+        private const int PADDING_Y = 10;
+
+        private const int RADIUS = 150;
+        private const int SEGMENT_ANGLE = 45;
+        private const int D_COUNT = 10;
+
+        private int fThumbPos = 9; /* Counts from zero to 9; where 9 is infinite. */
+
+        private readonly IColor fBlankColor;
+        private readonly IColor fSelectColor;
+
+        public override string Tip
+        {
+            get {
+                int depthLimit = GetDepthLimit();
+                string gen = (depthLimit == -1) ? LangMan.LS(LSID.LSID_Unlimited) : depthLimit.ToString();
+                return LangMan.LS(LSID.LSID_Generations) + ": " + gen;
+            }
+        }
+
+        public override int Height
+        {
+            get { return fDestRect.Height; }
+        }
+
+        public override int Width
+        {
+            get { return fDestRect.Width; }
+        }
+
+        public TCGenerationsControl(ITreeChart chart) : base(chart)
+        {
+            fBlankColor = AppHost.GfxProvider.CreateColor(191, 191, 191);
+            fSelectColor = AppHost.GfxProvider.CreateColor(128, 128, 128);
+        }
+
+        public override void UpdateState()
+        {
+            fThumbPos = (fChart.DepthLimitAncestors >= -1) ? fChart.DepthLimitAncestors - 1 : 9;
+        }
+
+        private int GetDepthLimit()
+        {
+            return (fThumbPos < 9) ? fThumbPos + 1 : -1;
+        }
+
+        private static float GetChordLength(float radius, float radianAngle)
+        {
+            return (float)(2.0f * radius * Math.Sin(radianAngle / 2.0f));
+        }
+
+        public override void UpdateView()
+        {
+            ExtRect cr = fChart.GetClientRect();
+
+            int height = Math.Min(cr.GetHeight() - (PADDING_Y << 1), RADIUS);
+            int width = (int)GetChordLength(height, (float)(SEGMENT_ANGLE * (Math.PI / 180.0f)));
+
+            fDestRect = ExtRect.CreateBounds(cr.Left + PADDING_X,
+                                      cr.Top + Math.Max(PADDING_Y, (cr.GetHeight() - height) >> 1),
+                                      width, height);
+        }
+
+        public override void Draw(ChartRenderer gfx)
+        {
+            if (gfx == null) return;
+
+            int intervalHeight = 2;
+            int segmentHeight = ((fDestRect.Height - (9 /* intervals */ * intervalHeight)) / 10);
+            int ctX = fDestRect.Left + (fDestRect.Width / 2);
+            int ctY = fDestRect.Top;
+            int inRad = 0;
+            float ang1 = (180 - SEGMENT_ANGLE) / 2.0f;
+            float ang2 = ang1 + SEGMENT_ANGLE;
+
+            for (int i = 0; i <= 9; i++) {
+                int extRad = inRad + segmentHeight;
+
+                IColor color = (i <= fThumbPos) ? fSelectColor : fBlankColor;
+
+                using (var brush = AppHost.GfxProvider.CreateSolidBrush(color)) {
+                    using (var path = AppHost.GfxProvider.CreateCircleSegmentPath(ctX, ctY, inRad, extRad, SEGMENT_ANGLE, ang1, ang2)) {
+                        gfx.FillPath(brush, path);
+                    }
+                }
+
+                inRad = extRad + intervalHeight;
+            }
+        }
+
+        public override void MouseDown(int x, int y)
+        {
+            fMouseCaptured = (GetDRect(fThumbPos).Contains(x, y) && !fMouseCaptured);
+        }
+
+        private ExtRect GetDRect(int stepIndex)
+        {
+            int step = fDestRect.Height / D_COUNT;
+            int thumbTop = fDestRect.Top + stepIndex * step;
+            return ExtRect.CreateBounds(fDestRect.Left, thumbTop, fDestRect.Width, step);
+        }
+
+        public override void MouseMove(int x, int y)
+        {
+            if (!fMouseCaptured) return;
+
+            for (int i = 0; D_COUNT >= i; ++i) {
+                ExtRect r = GetDRect(i);
+                if ((r.Top <= y) && (r.Bottom > y)) {
+                    if (i != fThumbPos) {
+                        fThumbPos = i;
+                        fChart.DepthLimitAncestors = GetDepthLimit();
+                        fChart.GenChart(fChart.Model.Root.Rec, fChart.Kind, true);
+                    }
+                    break;
+                }
+            }
+        }
+
+        public override void MouseUp(int x, int y)
+        {
+            fMouseCaptured = false;
+        }
+    }
+}