--- conflicted
+++ resolved
@@ -1,1820 +1,1812 @@
-﻿/*
- *  "GEDKeeper", the personal genealogical database editor.
- *  Copyright (C) 2009-2021 by Sergey V. Zhdanovskih.
- *
- *  This file is part of "GEDKeeper".
- *
- *  This program is free software: you can redistribute it and/or modify
- *  it under the terms of the GNU General Public License as published by
- *  the Free Software Foundation, either version 3 of the License, or
- *  (at your option) any later version.
- *
- *  This program is distributed in the hope that it will be useful,
- *  but WITHOUT ANY WARRANTY; without even the implied warranty of
- *  MERCHANTABILITY or FITNESS FOR A PARTICULAR PURPOSE.  See the
- *  GNU General Public License for more details.
- *
- *  You should have received a copy of the GNU General Public License
- *  along with this program.  If not, see <http://www.gnu.org/licenses/>.
- */
-
-using System;
-using System.Collections.Generic;
-using System.Text.RegularExpressions;
-using BSLib;
-using BSLib.Design.Graphics;
-using GDModel;
-using GDModel.Providers.GEDCOM;
-using GKCore.Interfaces;
-using GKCore.Kinships;
-using GKCore.Options;
-using GKCore.Search;
-using GKCore.Types;
-
-using BSDColors = BSLib.Design.BSDConsts.Colors;
-
-namespace GKCore.Charts
-{
-    public delegate void PersonModifyEventHandler(object sender, PersonModifyEventArgs eArgs);
-
-    public delegate void RootChangedEventHandler(object sender, TreeChartPerson person);
-
-    public delegate void InfoRequestEventHandler(object sender, TreeChartPerson person);
-
-    /// <summary>
-    /// 
-    /// </summary>
-    public class PersonList : ExtList<TreeChartPerson>
-    {
-        public PersonList(bool ownsObjects) : base(ownsObjects)
-        {
-        }
-    }
-
-    public enum TreeChartKind
-    {
-        ckAncestors,
-        ckDescendants,
-        ckBoth
-    }
-
-    /// <summary>
-    /// 
-    /// </summary>
-    public class TreeChartModel : ChartModel
-    {
-        public const int DEF_MARGINS = 24;
-        public const int DEF_SPOUSE_DISTANCE = 10;
-        public const int DEF_BRANCH_DISTANCE = 40;
-        public const int DEF_LEVEL_DISTANCE = 46;
-        public const float HIGHLIGHTED_VAL = 0.1f;
-
-        // Specifies the interior spacing of a node.
-        public const int DEF_PERSON_NODE_PADDING = 10;
-
-        private readonly ChartFilter fFilter;
-        private readonly PersonList fPersons;
-        private readonly IList<string> fPreparedFamilies;
-        private readonly IList<string> fPreparedIndividuals;
-
-        private IBaseWindow fBase;
-        private IFont fBoldFont;
-        private int fBranchDistance;
-        private bool fCertaintyIndex;
-        private IPen fDecorativeLinePen;
-<<<<<<< HEAD
-        private int fDepthLimitAncestors;
-        private int fDepthLimitDescendants;
-=======
-        private IPen fDottedLinePen;
-        private IPen fDottedDecorativeLinePen;
-        private int fDepthLimit;
->>>>>>> 194d52f9
-        private IFont fDrawFont;
-        private int[] fEdges;
-        private IImage fExpPic;
-        private IImage fInfoPic;
-        private IImage fPersExpPic;
-        private GKVarCache<GDMIndividualRecord, bool> fFilterData;
-        private KinshipsGraph fGraph;
-        private bool fHasMediaFail;
-        private TreeChartPerson fHighlightedPerson;
-        private TreeChartKind fKind;
-        private TreeChartPerson fKinRoot;
-        private int fLevelDistance;
-        private IPen fLinePen;
-        private int fMargins;
-        private int fNodePadding;
-        private TreeChartOptions fOptions;
-        private bool fPathDebug;
-        private TreeChartPerson fRoot;
-        private float fScale;
-        private IImage[] fSignsPic;
-        private IBrush fSolidBlack;
-        private int fSpouseDistance;
-        private GDMTree fTree;
-        private ExtRect fTreeBounds;
-        private ExtRect fVisibleArea;
-
-
-        public IBaseWindow Base
-        {
-            get { return fBase; }
-            set {
-                fBase = value;
-                fGraph = new KinshipsGraph(fBase.Context);
-                fTree = fBase.Context.Tree;
-            }
-        }
-
-        public IFont BoldFont
-        {
-            get { return fBoldFont; }
-            set { fBoldFont = value; }
-        }
-
-        public int BranchDistance
-        {
-            get { return fBranchDistance; }
-            set { fBranchDistance = value; }
-        }
-
-        public bool CertaintyIndex
-        {
-            get { return fCertaintyIndex; }
-            set { fCertaintyIndex = value; }
-        }
-
-        public int DepthLimitAncestors
-        {
-            get { return fDepthLimitAncestors; }
-            set { fDepthLimitAncestors = value; }
-        }
-
-        public int DepthLimitDescendants
-        {
-            get { return fDepthLimitDescendants; }
-            set { fDepthLimitDescendants = value; }
-        }
-
-        public IFont DrawFont
-        {
-            get { return fDrawFont; }
-            set { fDrawFont = value; }
-        }
-
-        public ChartFilter Filter
-        {
-            get { return fFilter; }
-        }
-
-        internal bool HasMediaFail
-        {
-            get { return fHasMediaFail; }
-            set { fHasMediaFail = value; }
-        }
-
-        public TreeChartPerson HighlightedPerson
-        {
-            get { return fHighlightedPerson; }
-            set { fHighlightedPerson = value; }
-        }
-
-        public TreeChartKind Kind
-        {
-            get { return fKind; }
-            set { fKind = value; }
-        }
-
-        public TreeChartPerson KinRoot
-        {
-            get { return fKinRoot; }
-            set { fKinRoot = value; }
-        }
-
-        public int Margins
-        {
-            get { return fMargins; }
-            set { fMargins = value; }
-        }
-
-        public int NodePadding
-        {
-            get { return fNodePadding; }
-        }
-
-        public TreeChartOptions Options
-        {
-            get { return fOptions; }
-            set { fOptions = value; }
-        }
-
-        public bool PathDebug
-        {
-            get { return fPathDebug; }
-            set { fPathDebug = value; }
-        }
-
-        public PersonList Persons
-        {
-            get { return fPersons; }
-        }
-
-        public IList<string> PreparedIndividuals
-        {
-            get { return fPreparedIndividuals; }
-        }
-
-        public TreeChartPerson Root
-        {
-            get { return fRoot; }
-        }
-
-        public float Scale
-        {
-            get {
-                return fScale;
-            }
-            set {
-                if (value < 0.5f) value = 0.5f;
-                if (value > 1.5f) value = 1.5f;
-
-                fScale = value;
-            }
-        }
-
-        public ExtRect VisibleArea
-        {
-            get { return fVisibleArea; }
-            set { fVisibleArea = value; }
-        }
-
-
-        public TreeChartModel()
-        {
-            fDepthLimitAncestors = -1;
-            fDepthLimitDescendants = -1;
-            fEdges = new int[256];
-            fFilter = new ChartFilter();
-            fFilterData = new GKVarCache<GDMIndividualRecord, bool>();
-            fGraph = null;
-            fPersons = new PersonList(true);
-            fPreparedFamilies = new List<string>();
-            fPreparedIndividuals = new List<string>();
-            fScale = 1.0f;
-
-            fBranchDistance = DEF_BRANCH_DISTANCE;
-            fLevelDistance = DEF_LEVEL_DISTANCE;
-            fSpouseDistance = DEF_SPOUSE_DISTANCE;
-            fMargins = DEF_MARGINS;
-        }
-
-        protected override void Dispose(bool disposing)
-        {
-            if (disposing) {
-                if (fGraph != null) fGraph.Dispose();
-                fFilter.Dispose();
-                fPersons.Dispose();
-
-                DoneGraphics();
-                DoneSigns();
-                if (fBoldFont != null) fBoldFont.Dispose();
-                if (fDrawFont != null) fDrawFont.Dispose();
-            }
-            base.Dispose(disposing);
-        }
-
-        private static IImage PrepareImage(string name, bool makeTransp)
-        {
-            if (name == null) return null;
-
-            try {
-                var result = AppHost.GfxProvider.LoadResourceImage(name, makeTransp);
-                return result;
-            } catch (Exception ex) {
-                Logger.WriteError("TreeChartModel.PrepareImage()", ex);
-                return null;
-            }
-        }
-
-        private void InitSigns()
-        {
-            try {
-                var signsPic = new IImage[9];
-                signsPic[0] = PrepareImage("tg_george_cross.gif", true);
-                signsPic[1] = PrepareImage("tg_soldier.gif", true);
-                signsPic[2] = PrepareImage("tg_soldier_fall.gif", true);
-                signsPic[3] = PrepareImage("tg_veteran_rear.gif", true);
-                signsPic[4] = PrepareImage("tg_barbed_wire.gif", true);
-                signsPic[5] = PrepareImage("tg_islam_sym.gif", false);
-                signsPic[6] = PrepareImage("tg_latin_cross.gif", false);
-                signsPic[7] = PrepareImage("tg_orthodox_cross.gif", false);
-                signsPic[8] = PrepareImage("tg_oldritual_cross.gif", false);
-                fSignsPic = signsPic;
-
-                fExpPic = PrepareImage("btn_expand.gif", true);
-                fPersExpPic = PrepareImage("btn_expand2.gif", true);
-                fInfoPic = PrepareImage("btn_info.gif", true);
-            } catch (Exception ex) {
-                Logger.WriteError("TreeChartModel.InitSigns()", ex);
-            }
-        }
-
-        private void DoneSigns()
-        {
-            // dummy
-        }
-
-        public void Assign(TreeChartModel sourceModel)
-        {
-            Base = sourceModel.fBase;
-
-            fBoldFont = sourceModel.fBoldFont;
-            fBranchDistance = sourceModel.fBranchDistance;
-            fCertaintyIndex = sourceModel.fCertaintyIndex;
-            fDecorativeLinePen = sourceModel.fDecorativeLinePen;
-<<<<<<< HEAD
-            fDepthLimitAncestors = sourceModel.fDepthLimitAncestors;
-            fDepthLimitDescendants= sourceModel.fDepthLimitDescendants;
-=======
-            fDottedLinePen = sourceModel.fDottedLinePen;
-            fDottedDecorativeLinePen = sourceModel.fDottedDecorativeLinePen;
-            fDepthLimit = sourceModel.fDepthLimit;
->>>>>>> 194d52f9
-            fDrawFont = sourceModel.fDrawFont;
-            fExpPic = sourceModel.fExpPic;
-            fPersExpPic = sourceModel.fPersExpPic;
-            fInfoPic = sourceModel.fInfoPic;
-            //fKind = sourceModel.fKind;
-            //fKinRoot = sourceModel.fKinRoot;
-            fLevelDistance = sourceModel.fLevelDistance;
-            fLinePen = sourceModel.fLinePen;
-            fMargins = sourceModel.fMargins;
-            fNodePadding = sourceModel.fNodePadding;
-            fOptions = sourceModel.fOptions;
-            //fRoot = sourceModel.fRoot;
-            fScale = sourceModel.fScale;
-            fSignsPic = sourceModel.fSignsPic;
-            fSolidBlack = sourceModel.fSolidBlack;
-            fSpouseDistance = sourceModel.fSpouseDistance;
-            fTree = sourceModel.fTree;
-        }
-
-        public void GenChart(GDMIndividualRecord iRec, TreeChartKind kind, bool rootCenter)
-        {
-            fKind = kind;
-            fPersons.Clear();
-            fGraph.Clear();
-            DoFilter(iRec);
-            fRoot = null;
-            fPreparedIndividuals.Clear();
-
-            switch (fKind) {
-                case TreeChartKind.ckAncestors:
-                    fPreparedFamilies.Clear();
-                    fRoot = DoAncestorsStep(null, iRec, 1, false);
-                    break;
-
-                case TreeChartKind.ckDescendants:
-                    fPreparedFamilies.Clear();
-                    fRoot = DoDescendantsStep(null, iRec, 1);
-                    break;
-
-                case TreeChartKind.ckBoth:
-                    fPreparedFamilies.Clear();
-                    fRoot = DoAncestorsStep(null, iRec, 1, false);
-                    fPreparedFamilies.Clear();
-                    DoDescendantsStep(null, iRec, 1);
-                    break;
-            }
-
-            fKinRoot = fRoot;
-        }
-
-        #region Tree walking
-
-        private TreeChartPerson AddDescPerson(TreeChartPerson parent, GDMIndividualRecord iRec, bool outsideKin, int generation)
-        {
-            try
-            {
-                TreeChartPerson result;
-
-                if (fRoot != null && fRoot.Rec == iRec) {
-                    result = fRoot;
-                    result.Parent = parent;
-                } else {
-                    result = CreatePerson(iRec, generation);
-                    result.Parent = parent;
-
-                    if (!outsideKin && parent != null) {
-                        parent.AddChild(result);
-                    }
-                }
-
-                result.OutsideKin = outsideKin;
-                result.SetFlag(PersonFlag.pfDescWalk);
-
-                return result;
-            }
-            catch (Exception ex)
-            {
-                Logger.WriteError("TreeChartModel.AddDescPerson()", ex);
-                throw;
-            }
-        }
-
-        private TreeChartPerson CreatePerson(GDMIndividualRecord iRec, int generation, bool prevSearch = false)
-        {
-            // search root or previous added ancestors
-            TreeChartPerson result = (!prevSearch) ? null : FindPersonByRec(iRec);
-
-            if (result == null) {
-                result = new TreeChartPerson(this);
-                result.BuildBy(iRec);
-                result.Generation = generation;
-                fPersons.Add(result);
-
-                if (fOptions.Kinship && iRec != null) {
-                    result.Node = fGraph.AddIndividual(iRec);
-                }
-            }
-
-            return result;
-        }
-
-        private TreeChartPerson DoAncestorsStep(TreeChartPerson aChild, GDMIndividualRecord aPerson, int generation, bool dupFlag)
-        {
-            try
-            {
-                TreeChartPerson result = null;
-
-                if (aPerson != null)
-                {
-                    result = CreatePerson(aPerson, generation);
-                    result.SetFlag(PersonFlag.pfAncWalk);
-
-                    if (aChild != null) {
-                        result.AddChild(aChild);
-                    }
-
-                    if ((fDepthLimitAncestors <= -1 || generation != fDepthLimitAncestors) && aPerson.ChildToFamilyLinks.Count > 0 && !dupFlag)
-                    {
-                        GDMChildToFamilyLink childLink = aPerson.ChildToFamilyLinks[0];
-                        result.Adopted = (childLink.PedigreeLinkageType == GDMPedigreeLinkageType.plAdopted);
-                        GDMFamilyRecord family = fTree.GetPtrValue(childLink);
-
-                        bool isDup = (fPreparedFamilies.IndexOf(family.XRef) >= 0);
-                        if (!isDup) fPreparedFamilies.Add(family.XRef);
-
-                        if (fBase.Context.IsRecordAccess(family.Restriction))
-                        {
-                            GDMIndividualRecord iFather = fTree.GetPtrValue(family.Husband);
-                            GDMIndividualRecord iMother = fTree.GetPtrValue(family.Wife);
-
-                            bool divorced = (family.Status == GDMMarriageStatus.MarrDivorced);
-
-                            if (iFather != null && fBase.Context.IsRecordAccess(iFather.Restriction))
-                            {
-                                result.Father = DoAncestorsStep(result, iFather, generation + 1, isDup);
-                                if (result.Father != null)
-                                {
-                                    result.Father.Divorced = divorced;
-                                    result.Father.IsDup = isDup;
-                                    if (fOptions.Kinship)
-                                    {
-                                        fGraph.AddRelation(result.Node, result.Father.Node, RelationKind.rkParent, RelationKind.rkChild);
-                                    }
-                                }
-                            } else {
-                                result.Father = null;
-                            }
-
-                            if (iMother != null && fBase.Context.IsRecordAccess(iMother.Restriction))
-                            {
-                                result.Mother = DoAncestorsStep(result, iMother, generation + 1, isDup);
-                                if (result.Mother != null)
-                                {
-                                    result.Mother.Divorced = divorced;
-                                    result.Mother.IsDup = isDup;
-                                    if (fOptions.Kinship)
-                                    {
-                                        fGraph.AddRelation(result.Node, result.Mother.Node, RelationKind.rkParent, RelationKind.rkChild);
-                                    }
-                                }
-                            } else {
-                                result.Mother = null;
-                            }
-
-                            if (result.Father != null && result.Mother != null && fOptions.Kinship)
-                            {
-                                fGraph.AddRelation(result.Father.Node, result.Mother.Node, RelationKind.rkSpouse, RelationKind.rkSpouse);
-                            }
-
-                            if (fOptions.MarriagesDates) {
-                                DateFormat dateFormat = DateFormat.dfYYYY;
-                                var marDate = GKUtils.GetMarriageDateStr(family, dateFormat);
-                                if (!string.IsNullOrEmpty(marDate)) {
-                                    if (result.Father != null) {
-                                        result.Father.MarriageDate = marDate;
-                                    } else if (result.Mother != null) {
-                                        result.Mother.MarriageDate = marDate;
-                                    }
-                                }
-                            }
-                        }
-                    } else {
-                        if (aPerson.ChildToFamilyLinks.Count > 0) {
-                            result.SetFlag(PersonFlag.pfHasInvAnc);
-                        }
-                    }
-
-                    if (fTree.GetTotalChildrenCount(aPerson) > 1 || aPerson.SpouseToFamilyLinks.Count > 1) {
-                        result.SetFlag(PersonFlag.pfHasInvDesc);
-                    }
-                }
-
-                return result;
-            }
-            catch (Exception ex)
-            {
-                Logger.WriteError("TreeChartModel.DoAncestorsStep()", ex);
-                throw;
-            }
-        }
-
-        private bool CheckDescendantFilter(GDMIndividualRecord person, int level)
-        {
-            bool result = true;
-
-            switch (fFilter.SourceMode)
-            {
-                case FilterGroupMode.All:
-                    break;
-
-                case FilterGroupMode.None:
-                    if (person.SourceCitations.Count != 0) {
-                        result = false;
-                    }
-                    break;
-
-                case FilterGroupMode.Any:
-                    if (person.SourceCitations.Count == 0) {
-                        result = false;
-                    }
-                    break;
-
-                case FilterGroupMode.Selected:
-                    GDMSourceRecord filterSource;
-                    if (string.IsNullOrEmpty(fFilter.SourceRef)) {
-                        filterSource = null;
-                    } else {
-                        filterSource = fTree.XRefIndex_Find(fFilter.SourceRef) as GDMSourceRecord;
-                    }
-                    if (person.IndexOfSource(filterSource) < 0) {
-                        result = false;
-                    }
-                    break;
-            }
-
-            if ((fFilter.BranchCut != ChartFilter.BranchCutType.None) && (!fFilterData[person])) {
-                result = false;
-            }
-
-            return result;
-        }
-
-        private TreeChartPerson DoDescendantsStep(TreeChartPerson parent, GDMIndividualRecord person, int level)
-        {
-            try
-            {
-                TreeChartPerson result = null;
-                if (person == null) return result;
-
-                int spousesNum = person.SpouseToFamilyLinks.Count;
-
-                // if the person have more than one families - to hide unknown spouses it is impossible
-                bool skipUnkSpouses = fOptions.HideUnknownSpouses && spousesNum < 2;
-
-                bool skipChildless = fOptions.ChildlessExclude && fBase.Context.IsChildless(person);
-
-                if (!skipChildless || level <= 1 || spousesNum != 0)
-                {
-                    if (!CheckDescendantFilter(person, level))
-                        return null;
-
-                    result = AddDescPerson(parent, person, false, level);
-
-                    for (int i = 0; i < spousesNum; i++)
-                    {
-                        GDMFamilyRecord family = fTree.GetPtrValue(person.SpouseToFamilyLinks[i]);
-
-                        // protection against invalid third-party files
-                        if (family == null) {
-                            Logger.WriteError("TreeChartModel.DoDescendantsStep(): null pointer to family");
-                            continue;
-                        }
-
-                        bool isDup = (fPreparedFamilies.IndexOf(family.XRef) >= 0);
-                        if (!isDup) fPreparedFamilies.Add(family.XRef);
-
-                        if (!fBase.Context.IsRecordAccess(family.Restriction)) continue;
-
-                        TreeChartPerson resParent = null;
-                        TreeChartPerson ft = null;
-                        TreeChartPerson mt = null;
-                        PersonFlag descFlag = PersonFlag.pfDescByFather;
-                        bool invalidSpouse = false;
-                        bool skipUnk = false;
-
-                        switch (person.Sex) {
-                            case GDMSex.svFemale:
-                                {
-                                    GDMIndividualRecord sp = fTree.GetPtrValue(family.Husband);
-                                    skipUnk = skipUnkSpouses && (sp == null);
-
-                                    if (!skipUnk) {
-                                        resParent = AddDescPerson(null, sp, true, level);
-                                        resParent.Sex = GDMSex.svMale;
-                                        resParent.SetFlag(PersonFlag.pfSpouse);
-
-                                        ft = resParent;
-                                        ft.IsDup = isDup;
-
-                                        mt = result;
-                                        mt.IsDup = isDup;
-
-                                        descFlag = PersonFlag.pfDescByFather;
-                                    } else {
-                                        resParent = null;
-                                        mt = result;
-                                        mt.IsDup = isDup;
-                                        descFlag = PersonFlag.pfDescByMother;
-                                    }
-                                    break;
-                                }
-
-                            case GDMSex.svMale:
-                                {
-                                    GDMIndividualRecord sp = fTree.GetPtrValue(family.Wife);
-                                    skipUnk = skipUnkSpouses && (sp == null);
-
-                                    if (!skipUnk) {
-                                        resParent = AddDescPerson(null, sp, true, level);
-                                        resParent.Sex = GDMSex.svFemale;
-                                        resParent.SetFlag(PersonFlag.pfSpouse);
-
-                                        ft = result;
-                                        ft.IsDup = isDup;
-
-                                        mt = resParent;
-                                        mt.IsDup = isDup;
-
-                                        descFlag = PersonFlag.pfDescByMother;
-                                    } else {
-                                        resParent = null;
-                                        ft = result;
-                                        ft.IsDup = isDup;
-                                        descFlag = PersonFlag.pfDescByFather;
-                                    }
-                                    break;
-                                }
-
-                            default:
-                                invalidSpouse = true;
-                                Logger.WriteError("TreeChartModel.DoDescendantsStep(): sex of spouse is undetermined");
-                                break;
-                        }
-
-                        if (invalidSpouse) {
-                            continue;
-                        }
-
-                        if (resParent != null) {
-                            if (fOptions.Kinship) {
-                                fGraph.AddRelation(result.Node, resParent.Node, RelationKind.rkSpouse, RelationKind.rkSpouse);
-                            }
-
-                            result.AddSpouse(resParent);
-                            resParent.BaseSpouse = result;
-                            resParent.BaseFamily = family;
-
-                            if (resParent.Rec != null) {
-                                if (fOptions.MarriagesDates) {
-                                    //DateFormat dateFormat = (fOptions.OnlyYears) ? DateFormat.dfYYYY : DateFormat.dfDD_MM_YYYY;
-                                    DateFormat dateFormat = DateFormat.dfYYYY;
-                                    var marDate = GKUtils.GetMarriageDateStr(family, dateFormat);
-                                    resParent.MarriageDate = marDate;
-                                }
-
-                                if (resParent.Rec.ChildToFamilyLinks.Count > 0) {
-                                    resParent.SetFlag(PersonFlag.pfHasInvAnc);
-                                }
-
-                                if (resParent.Rec.SpouseToFamilyLinks.Count > 1) {
-                                    resParent.SetFlag(PersonFlag.pfHasInvDesc);
-                                }
-                            }
-                        } else {
-                            resParent = result;
-                        }
-
-                        if ((fDepthLimitDescendants <= -1 || level != fDepthLimitDescendants) && (!isDup))
-                        {
-                            int num2 = family.Children.Count;
-                            for (int j = 0; j < num2; j++)
-                            {
-                                var childRec = fTree.GetPtrValue(family.Children[j]);
-
-                                // protection against invalid third-party files
-                                if (childRec == null) {
-                                    Logger.WriteError("TreeChartModel.DoDescendantsStep(): null pointer to child");
-                                    continue;
-                                }
-
-                                if (!fBase.Context.IsRecordAccess(childRec.Restriction)) continue;
-
-                                TreeChartPerson child = DoDescendantsStep(resParent, childRec, level + 1);
-                                if (child == null) continue;
-
-                                child.Father = ft;
-                                child.Mother = mt;
-                                child.SetFlag(descFlag);
-
-                                GDMChildToFamilyLink childLink = childRec.FindChildToFamilyLink(family);
-                                if (childLink != null) {
-                                    child.Adopted = (childLink.PedigreeLinkageType == GDMPedigreeLinkageType.plAdopted);
-                                }
-
-                                if (fOptions.Kinship) {
-                                    if (ft != null) {
-                                        fGraph.AddRelation(child.Node, ft.Node, RelationKind.rkParent, RelationKind.rkChild);
-                                    }
-                                    if (mt != null) {
-                                        fGraph.AddRelation(child.Node, mt.Node, RelationKind.rkParent, RelationKind.rkChild);
-                                    }
-                                }
-                            }
-                        } else {
-                            if (family.Children.Count > 0) {
-                                if (ft != null) {
-                                    ft.SetFlag(PersonFlag.pfHasInvDesc);
-                                }
-                                if (mt != null) {
-                                    mt.SetFlag(PersonFlag.pfHasInvDesc);
-                                }
-                            }
-                        }
-                    }
-                }
-
-                return result;
-            }
-            catch (Exception ex)
-            {
-                Logger.WriteError("TreeChartModel.DoDescendantsStep()", ex);
-                throw;
-            }
-        }
-
-        #endregion
-
-        #region Kinships
-
-        private void FindRelationship(TreeChartPerson target)
-        {
-            if (target == null) return;
-
-            if (target.Node == null || target.Rec == null) {
-                target.Kinship = "";
-            } else {
-                string kinship = fGraph.GetRelationship(target.Rec);
-                if (kinship == "?") {
-                    kinship = "-";
-                }
-                target.Kinship = "[" + kinship + "]";
-
-                if (fPathDebug) {
-                    target.PathDebug = fGraph.IndividualsPath;
-                }
-            }
-        }
-
-        #endregion
-
-        #region Sizes and adjustment routines
-
-        public void ToggleCollapse(TreeChartPerson person)
-        {
-            if (person != null) {
-                person.IsCollapsed = !person.IsCollapsed;
-
-                if (person.GetSpousesCount() > 0) {
-                    int num = person.GetSpousesCount();
-                    for (int i = 0; i < num; i++) {
-                        TreeChartPerson sp = person.GetSpouse(i);
-                        sp.IsCollapsed = person.IsCollapsed;
-                    }
-                }
-            }
-        }
-
-        private int InitInfoSize()
-        {
-            int lines = 0;
-
-            if (fOptions.FamilyVisible) {
-                lines++;
-            }
-
-            if (!fOptions.DiffLines) {
-                lines++;
-            } else {
-                lines++;
-                lines++;
-            }
-
-            if (!fOptions.OnlyYears) {
-                if (fOptions.BirthDateVisible) {
-                    lines++;
-                    if (fOptions.SeparateDatesAndPlacesLines) {
-                        lines++;
-                    }
-                }
-                if (fOptions.DeathDateVisible) {
-                    lines++;
-                    if (fOptions.SeparateDatesAndPlacesLines) {
-                        lines++;
-                    }
-                }
-            } else {
-                lines++;
-            }
-
-            if (fOptions.Kinship) {
-                lines++;
-            }
-
-            if (fPathDebug) {
-                lines++;
-            }
-
-            return lines;
-        }
-
-        private void Predef()
-        {
-            fBranchDistance = (int)Math.Round(fOptions.BranchDistance * fScale);
-            fLevelDistance = (int)Math.Round(fOptions.LevelDistance * fScale);
-            fMargins = (int)Math.Round(fOptions.Margins * fScale);
-            fNodePadding = (int)(DEF_PERSON_NODE_PADDING * fScale);
-            fSpouseDistance = (int)Math.Round(fOptions.SpouseDistance * fScale);
-        }
-
-        public void RecalcChart(bool noRedraw = false)
-        {
-            float fsz = (float)Math.Round(fOptions.DefFontSize * fScale);
-            fBoldFont = AppHost.GfxProvider.CreateFont(fOptions.DefFontName, fsz, true);
-            fDrawFont = AppHost.GfxProvider.CreateFont(fOptions.DefFontName, fsz, false);
-
-            Predef();
-
-            if (fOptions.Kinship && fKinRoot != null) {
-                fGraph.SetTreeRoot(fKinRoot.Rec);
-            }
-
-            int lines = InitInfoSize();
-
-            int num = fPersons.Count;
-            for (int i = 0; i < num; i++) {
-                TreeChartPerson p = fPersons[i];
-
-                if (fOptions.Kinship) {
-                    FindRelationship(p);
-                }
-
-                p.IsVisible = false;
-                p.CalcBounds(lines, fRenderer);
-            }
-
-            switch (fKind) {
-                case TreeChartKind.ckAncestors:
-                    RecalcAncestorsChart();
-                    break;
-
-                case TreeChartKind.ckDescendants:
-                    RecalcDescendantsChart(true);
-                    break;
-
-                case TreeChartKind.ckBoth:
-                    RecalcAncestorsChart();
-                    RecalcDescendantsChart(false);
-                    break;
-            }
-
-            // search bounds
-            fTreeBounds = ExtRect.Create(int.MaxValue, int.MaxValue, 0, 0);
-            int num2 = fPersons.Count;
-            for (int i = 0; i < num2; i++) {
-                TreeChartPerson p = fPersons[i];
-                if (p.IsVisible) {
-                    AdjustTreeBounds(p);
-                }
-            }
-
-            // adjust bounds
-            int offsetX = 0 + fMargins - fTreeBounds.Left;
-            int offsetY = 0 + fMargins - fTreeBounds.Top;
-            fTreeBounds = ExtRect.Create(int.MaxValue, int.MaxValue, 0, 0);
-            for (int i = 0; i < num2; i++) {
-                TreeChartPerson p = fPersons[i];
-                if (p.IsVisible) {
-                    p.PtX += offsetX;
-                    p.PtY += offsetY;
-                    AdjustTreeBounds(p);
-                }
-            }
-
-            fImageHeight = fTreeBounds.GetHeight() + fMargins * 2;
-            fImageWidth = fTreeBounds.GetWidth() + fMargins * 2;
-        }
-
-        private void AdjustTreeBounds(TreeChartPerson person)
-        {
-            if (person == null) return;
-            ExtRect prt = person.Rect;
-
-            if (fTreeBounds.Left > prt.Left) fTreeBounds.Left = prt.Left;
-            if (fTreeBounds.Top > prt.Top) fTreeBounds.Top = prt.Top;
-            if (fTreeBounds.Right < prt.Right) fTreeBounds.Right = prt.Right;
-            if (fTreeBounds.Bottom < prt.Bottom) fTreeBounds.Bottom = prt.Bottom;
-        }
-
-        private void ShiftAnc(TreeChartPerson person, int offset)
-        {
-            TreeChartPerson pp = person;
-            if (pp == null) return;
-
-            do
-            {
-                pp.PtX += offset;
-                fEdges[pp.Generation] = pp.Rect.Right;
-
-                pp = (pp.GetChildsCount() < 1) ? null : pp.GetChild(0);
-            }
-            while (pp != null);
-        }
-
-        private void RecalcAnc(ExtList<TreeChartPerson> prev, TreeChartPerson person, int ptX, int ptY)
-        {
-            if (person == null) return;
-
-            person.PtX = ptX;
-            person.PtY = ptY;
-
-            int gen = person.Generation;
-
-            int offset = (fEdges[gen] > 0) ? fBranchDistance : fMargins;
-            int bound = fEdges[gen] + offset;
-            if (person.Rect.Left <= bound) {
-                ShiftAnc(person, bound - person.Rect.Left);
-            }
-
-            fEdges[gen] = person.Rect.Right;
-
-            prev.Add(person);
-            if (person.Rect.Top < 0) {
-                offset = 0 - person.Rect.Top + fMargins;
-                int num = prev.Count;
-                for (int i = 0; i < num; i++) {
-                    prev[i].PtY += offset;
-                }
-            }
-
-            person.IsVisible = true;
-
-            if (person.IsCollapsed) {
-                return;
-            }
-
-            if (person.Father != null && person.Mother != null) {
-                RecalcAnc(prev, person.Father, person.PtX - (fSpouseDistance + person.Father.Width / 2), NextGenY(person, true));
-                RecalcAnc(prev, person.Mother, person.PtX + (fSpouseDistance + person.Mother.Width / 2), NextGenY(person, true));
-
-                person.PtX = (person.Father.PtX + person.Mother.PtX) / 2;
-                fEdges[gen] = person.Rect.Right;
-            } else {
-                TreeChartPerson anc = null;
-                if (person.Father != null) {
-                    anc = person.Father;
-                } else if (person.Mother != null) {
-                    anc = person.Mother;
-                }
-
-                if (anc != null) {
-                    RecalcAnc(prev, anc, person.PtX, NextGenY(person, true));
-                }
-            }
-        }
-
-        private int NextGenY(TreeChartPerson person, bool ancestors)
-        {
-            int sign = (ancestors) ? -1 : +1;
-            int sign2 = (!fOptions.InvertedTree) ? +1 : -1;
-            int offset = (fLevelDistance + person.Height) * sign * sign2;
-            return person.PtY + offset;
-        }
-
-        private void RecalcAncestorsChart()
-        {
-            Array.Clear(fEdges, 0, fEdges.Length);
-
-            var prev = new ExtList<TreeChartPerson>();
-            try {
-                RecalcAnc(prev, fRoot, fMargins, fMargins);
-            } finally {
-                prev.Dispose();
-            }
-        }
-
-        private bool ShiftDesc(TreeChartPerson person, int offset, bool isSingle, bool verify = false)
-        {
-            if (person == null) return true;
-
-            if (person == fRoot) {
-                isSingle = false;
-            }
-
-            // fix #189
-            if (verify && (person.Rect.Left + offset < fEdges[person.Generation] + fBranchDistance)) {
-                return false;
-            }
-
-            bool res = true;
-            if (person.BaseSpouse != null && (person.BaseSpouse.Sex == GDMSex.svFemale || person.BaseSpouse.GetSpousesCount() == 1)) {
-                res = ShiftDesc(person.BaseSpouse, offset, isSingle, verify);
-                if (!res) return false;
-            } else {
-                if (!isSingle) {
-                    res = ShiftDesc(person.Father, offset, false, verify);
-                    if (!res) return false;
-
-                    res = ShiftDesc(person.Mother, offset, false, verify);
-                    if (!res) return false;
-                } else {
-                    if (person.HasFlag(PersonFlag.pfDescByFather)) {
-                        res = ShiftDesc(person.Father, offset, true, verify);
-                        if (!res) return false;
-                    } else if (person.HasFlag(PersonFlag.pfDescByMother)) {
-                        res = ShiftDesc(person.Mother, offset, true, verify);
-                        if (!res) return false;
-                    }
-                }
-            }
-
-            person.PtX += offset;
-            return true;
-        }
-
-        private void RecalcDescChilds(TreeChartPerson person)
-        {
-            if (person.IsCollapsed) {
-                return;
-            }
-
-            int childrenCount = person.GetChildsCount();
-            if (childrenCount == 0) return;
-
-            bool alignPair = person.BaseSpouse != null && person.BaseSpouse.GetSpousesCount() == 1;
-            int centX = 0;
-
-            if (alignPair) {
-                switch (person.Sex) {
-                    case GDMSex.svMale:
-                        centX = (person.Rect.Right + person.BaseSpouse.Rect.Left) / 2;
-                        break;
-
-                    case GDMSex.svFemale:
-                        centX = (person.BaseSpouse.Rect.Right + person.Rect.Left) / 2;
-                        break;
-                }
-            } else {
-                centX = person.PtX;
-            }
-
-            int childrenWidth = 0;
-            for (int i = 0; i < childrenCount; i++) {
-                childrenWidth += person.GetChild(i).Width;
-            }
-            if (childrenCount > 1) {
-                childrenWidth += (childrenCount - 1) * fBranchDistance;
-            }
-
-            int curX = centX - childrenWidth / 2;
-            int curY = NextGenY(person, false);
-
-            for (int i = 0; i < childrenCount; i++) {
-                TreeChartPerson child = person.GetChild(i);
-                RecalcDesc(child, curX + child.Width / 2, curY, true);
-                curX = child.Rect.Right + fBranchDistance;
-            }
-
-            curX = person.GetChild(0).PtX;
-            if (childrenCount > 1) {
-                curX += (person.GetChild(childrenCount - 1).PtX - curX) / 2;
-            }
-
-            // This code is designed to align parents in the center of the location of children (across width),
-            // because in the process of drawing children, various kinds of displacement are formed, 
-            // and the initial arrangement of the parents can be very laterally, 
-            // after the formation of a complete tree of their descendants.
-            // However, this may be a problem (reason of #189) in the case if a shift initiated from descendants, 
-            // must be performed to the left with an overlay on an already formed side branch.
-
-            if (!fOptions.AutoAlign) {
-                return;
-            }
-
-            if (alignPair) {
-                int offset;
-                switch (person.Sex) {
-                    case GDMSex.svMale:
-                        // fix #189
-                        offset = curX - (fBranchDistance + person.Width) / 2 + 1 - person.PtX;
-                        if (person.Rect.Left + offset < fEdges[person.Generation]) {
-                            return;
-                        }
-
-                        ShiftDesc(person, curX - (fBranchDistance + person.Width) / 2 + 1 - person.PtX, true);
-                        ShiftDesc(person.BaseSpouse, curX + (fBranchDistance + person.BaseSpouse.Width) / 2 - person.BaseSpouse.PtX, true);
-                        break;
-
-                    case GDMSex.svFemale:
-                        // fix #189
-                        offset = curX - (fBranchDistance + person.BaseSpouse.Width) / 2 + 1 - person.BaseSpouse.PtX;
-                        if (person.BaseSpouse.Rect.Left + offset < fEdges[person.BaseSpouse.Generation]) {
-                            return;
-                        }
-
-                        ShiftDesc(person, curX + (fBranchDistance + person.Width) / 2 - person.PtX, true);
-                        ShiftDesc(person.BaseSpouse, curX - (fBranchDistance + person.BaseSpouse.Width) / 2 + 1 - person.BaseSpouse.PtX, true);
-                        break;
-                }
-            } else {
-                ShiftDesc(person, curX - person.PtX, true, true);
-            }
-        }
-
-        private void RecalcDesc(TreeChartPerson person, int ptX, int ptY, bool predef)
-        {
-            if (person == null) return;
-
-            int gen = person.Generation;
-            if (predef) {
-                person.PtX = ptX;
-                person.PtY = ptY;
-            }
-
-            int offset = (fEdges[gen] > 0) ? fBranchDistance : fMargins;
-            int bound = fEdges[gen] + offset;
-            if (person.Rect.Left < bound) {
-                ShiftDesc(person, bound - person.Rect.Left, true);
-            }
-
-            if (person.Sex == GDMSex.svMale) {
-                RecalcDescChilds(person);
-                fEdges[gen] = person.Rect.Right;
-            }
-
-            person.IsVisible = true;
-
-            int spousesCount = person.GetSpousesCount();
-            if (spousesCount > 0) {
-                TreeChartPerson prev = person;
-                for (int i = 0; i < spousesCount; i++) {
-                    TreeChartPerson sp = person.GetSpouse(i);
-                    int spOffset = (fBranchDistance + sp.Width / 2);
-                    int spX = 0;
-
-                    switch (person.Sex) {
-                        case GDMSex.svMale:
-                            spX = prev.Rect.Right + spOffset;
-                            break;
-
-                        case GDMSex.svFemale:
-                            spX = prev.Rect.Left - spOffset;
-                            break;
-                    }
-
-                    RecalcDesc(sp, spX, person.PtY, true);
-
-                    // spouses arranged from first to last from left to right
-                    // therefore for several wifes of one man, the previous node is the previous wife
-                    // however, for several husbands of one woman, the previous node is a woman
-                    if (sp.Sex != GDMSex.svMale) {
-                        prev = sp;
-                    }
-                }
-            }
-
-            if (person.Sex == GDMSex.svFemale) {
-                RecalcDescChilds(person);
-                fEdges[gen] = person.Rect.Right;
-            }
-
-            // FIXME: Temporary hack: if this person does not specify a particular sex,
-            // then breaks the normal sequence of formation of coordinates.
-            if (person.Sex == GDMSex.svUnknown || person.Sex == GDMSex.svIntersex) {
-                fEdges[gen] = person.Rect.Right;
-            }
-
-            // Fix of long-distance displacement of male nodes in the presence of more than 
-            // one marriage and a large tree of descendants from the first wife
-            if (person.Sex == GDMSex.svMale && spousesCount >= 2) {
-                var firstWife = person.GetSpouse(0);
-                if (firstWife.GetChildsCount() > 0) {
-                    int d = firstWife.Rect.Left - person.Rect.Right;
-                    if (d > fBranchDistance * 1.5f) {
-                        //person.SetFlag(PersonFlag.pfSpecialMark);
-                        offset = (d - fBranchDistance);
-                        ShiftDesc(person, offset, true);
-                    }
-                }
-            }
-        }
-
-        private void RecalcDescendantsChart(bool predef)
-        {
-            Array.Clear(fEdges, 0, fEdges.Length);
-            RecalcDesc(fRoot, fMargins, fMargins, predef);
-        }
-
-        #endregion
-
-        #region Filtering and search
-
-        public void DoFilter(GDMIndividualRecord root)
-        {
-            if (root == null)
-                throw new ArgumentNullException("root");
-
-            if (fFilter.BranchCut == ChartFilter.BranchCutType.None) return;
-
-            fFilterData.Clear();
-            DoDescendantsFilter(root);
-            fFilterData[root] = true;
-        }
-
-        private bool DoDescendantsFilter(GDMIndividualRecord person)
-        {
-            bool result = false;
-            if (person == null) return result;
-
-            ChartFilter.BranchCutType branchCut = fFilter.BranchCut;
-            switch (branchCut) {
-                case ChartFilter.BranchCutType.Years:
-                    int birthYear = person.GetChronologicalYear(GEDCOMTagName.BIRT);
-                    result = (birthYear != 0 && birthYear >= fFilter.BranchYear);
-                    break;
-
-                case ChartFilter.BranchCutType.Persons:
-                    result = (fFilter.BranchPersons.IndexOf(person.XRef + ";") >= 0);
-                    break;
-            }
-
-            int num = person.SpouseToFamilyLinks.Count;
-            for (int i = 0; i < num; i++) {
-                GDMFamilyRecord family = fTree.GetPtrValue(person.SpouseToFamilyLinks[i]);
-
-                int num2 = family.Children.Count;
-                for (int j = 0; j < num2; j++) {
-                    GDMIndividualRecord child = fTree.GetPtrValue(family.Children[j]);
-                    bool resChild = DoDescendantsFilter(child);
-                    result |= resChild;
-                }
-            }
-
-            fFilterData[person] = result;
-            return result;
-        }
-
-        public IList<ISearchResult> FindAll(string searchPattern)
-        {
-            var result = new List<ISearchResult>();
-
-            Regex regex = GKUtils.InitMaskRegex(searchPattern);
-
-            int num = fPersons.Count;
-            for (int i = 0; i < num; i++) {
-                TreeChartPerson person = fPersons[i];
-                GDMIndividualRecord iRec = person.Rec;
-                if (iRec == null) continue;
-
-                string fullname = GKUtils.GetNameString(iRec, true, false);
-                if (GKUtils.MatchesRegex(fullname, regex)) {
-                    result.Add(new SearchResult(iRec));
-                }
-            }
-
-            return result;
-        }
-
-        #endregion
-
-        #region Navigation
-
-        public TreeChartPerson FindPersonByRec(GDMIndividualRecord iRec)
-        {
-            if (iRec != null) {
-                int num = fPersons.Count;
-                for (int i = 0; i < num; i++) {
-                    TreeChartPerson p = fPersons[i];
-                    if (p.Rec == iRec) {
-                        return p;
-                    }
-                }
-            }
-
-            return null;
-        }
-
-        public TreeChartPerson FindPersonByCoords(int aX, int aY)
-        {
-            TreeChartPerson result = null;
-
-            aX -= fOffsetX;
-            aY -= fOffsetY;
-            int num = fPersons.Count;
-            for (int i = 0; i < num; i++) {
-                TreeChartPerson p = fPersons[i];
-                if (p.Rect.Contains(aX, aY)) {
-                    result = p;
-                    break;
-                }
-            }
-
-            return result;
-        }
-
-        #endregion
-
-        #region Drawing routines
-
-        public override void SetRenderer(ChartRenderer renderer)
-        {
-            base.SetRenderer(renderer);
-
-            InitSigns();
-            InitGraphics();
-        }
-
-        public void InitGraphics()
-        {
-            DoneGraphics();
-
-            fLinePen = fRenderer.CreatePen(ChartRenderer.GetColor(BSDColors.Black), 1f);
-            fDottedLinePen = fRenderer.CreatePen(ChartRenderer.GetColor(BSDColors.Black), 1f, new float[] {4.0F, 2.0F});
-            fDecorativeLinePen = fRenderer.CreatePen(ChartRenderer.GetColor(BSDColors.Silver), 1f);
-            fDottedDecorativeLinePen = fRenderer.CreatePen(ChartRenderer.GetColor(BSDColors.Silver), 1f, new float[] {4.0F, 2.0F});
-            fSolidBlack = fRenderer.CreateSolidBrush(ChartRenderer.GetColor(BSDColors.Black));
-        }
-
-        private void DoneGraphics()
-        {
-            if (fLinePen != null) fLinePen.Dispose();
-            if (fDecorativeLinePen != null) fDecorativeLinePen.Dispose();
-            if (fSolidBlack != null) fSolidBlack.Dispose();
-        }
-
-        public static ExtRect GetExpanderRect(ExtRect personRect)
-        {
-            ExtRect expRt = ExtRect.Create(personRect.Left, personRect.Top - 18, personRect.Left + 16 - 1, personRect.Top - 2);
-            return expRt;
-        }
-
-        public static ExtRect GetInfoRect(ExtRect personRect)
-        {
-            ExtRect expRt = ExtRect.Create(personRect.Right - 16, personRect.Top - 18, personRect.Right, personRect.Top - 2);
-            return expRt;
-        }
-
-        public static ExtRect GetPersonExpandRect(ExtRect personRect)
-        {
-            int x = personRect.Left + (personRect.GetWidth() - 16) / 2;
-            ExtRect expRt = ExtRect.Create(x, personRect.Top - 18, x + 16 - 1, personRect.Top - 2);
-            return expRt;
-        }
-
-        private bool IsPersonVisible(ExtRect pnRect)
-        {
-            return fVisibleArea.IntersectsWith(pnRect);
-        }
-
-        private bool IsLineVisible(int x1, int y1, int x2, int y2)
-        {
-            if (fVisibleArea.GetWidth() <= 0 || fVisibleArea.GetHeight() <= 0) {
-                return false;
-            }
-
-            var rangeX = new Range<int>(fVisibleArea.Left, fVisibleArea.Right);
-            var rangeY = new Range<int>(fVisibleArea.Top, fVisibleArea.Bottom);
-
-            if (x2 < x1) {
-                int tmp = x1;
-                x1 = x2;
-                x2 = tmp;
-            }
-
-            if (y2 < y1) {
-                int tmp = y1;
-                y1 = y2;
-                y2 = tmp;
-            }
-
-            return rangeX.IsOverlapped(new Range<int>(x1, x2)) && rangeY.IsOverlapped(new Range<int>(y1, y2));
-        }
-
-        private void DrawLine(int x1, int y1, int x2, int y2)
-        {
-            DrawLine(x1, y1, x2, y2, fLinePen, fDecorativeLinePen);
-        }
-
-        private void DrawLine(int x1, int y1, int x2, int y2, IPen linePen, IPen decorativeLinePen)
-        {
-            if (!IsLineVisible(x1, y1, x2, y2)) return;
-
-            int sX = fOffsetX + x1;
-            int sX2 = fOffsetX + x2;
-            int sY = fOffsetY + y1;
-            int sY2 = fOffsetY + y2;
-            fRenderer.DrawLine(linePen, sX, sY, sX2, sY2);
-
-            if (fOptions.Decorative) {
-                if (sX == sX2) {
-                    fRenderer.DrawLine(decorativeLinePen, sX + 1, sY + 1, sX2 + 1, sY2 - 1);
-                } else if (sY == sY2) {
-                    fRenderer.DrawLine(decorativeLinePen, sX + 1, sY + 1, sX2 + 0, sY2 + 1);
-                }
-            }
-        }
-
-        private void DrawBorder(IPen xpen, ExtRect rt, bool dead, TreeChartPerson person)
-        {
-            IColor bColor = person.GetFillColor(dead);
-            if (fHighlightedPerson == person) {
-                bColor = bColor.Lighter(HIGHLIGHTED_VAL);
-            }
-
-            if (person.Sex == GDMSex.svFemale) {
-                fRenderer.DrawRoundedRectangle(xpen, bColor, rt.Left, rt.Top, rt.GetWidth(), rt.GetHeight(), 6);
-            } else {
-                fRenderer.DrawRectangle(xpen, bColor, rt.Left, rt.Top, rt.GetWidth(), rt.GetHeight());
-            }
-        }
-
-        private void DrawPerson(TreeChartPerson person, ChartDrawMode drawMode)
-        {
-            try {
-                ExtRect prt = person.Rect;
-                if (drawMode == ChartDrawMode.dmInteractive && !IsPersonVisible(prt))
-                    return;
-
-                prt.Offset(fOffsetX, fOffsetY);
-
-                if (person.IsDead) {
-                    ExtRect dt = prt.GetOffset(-2, -2);
-                    DrawBorder(null, dt, true, person);
-                }
-
-                IPen xpen = null;
-                try {
-                    if (drawMode == ChartDrawMode.dmInteractive && person.Selected) {
-                        IColor penColor = person.GetSelectedColor();
-                        xpen = fRenderer.CreatePen(penColor, 2.0f);
-                    } else {
-                        xpen = fRenderer.CreatePen(ChartRenderer.GetColor(BSDColors.Black), 1.0f);
-                    }
-
-                    DrawBorder(xpen, prt, false, person);
-                } finally {
-                    if (xpen != null)
-                        xpen.Dispose();
-                }
-
-                ExtRect brt = prt;
-                if (person.Portrait != null) {
-                    ExtRect portRt = person.PortraitArea.GetOffset(prt.Left, prt.Top);
-                    fRenderer.DrawImage(person.Portrait, portRt.Left, portRt.Top,
-                                        portRt.GetWidth(), portRt.GetHeight());
-
-                    prt.Left += person.PortraitWidth;
-                }
-
-                int bh = fRenderer.GetTextHeight(fBoldFont);
-                int th = fRenderer.GetTextHeight(fDrawFont);
-                int ry = prt.Top + fNodePadding;
-
-                int lines = person.Lines.Length;
-                for (int k = 0; k < lines; k++) {
-                    string line = person.Lines[k];
-
-                    int lh;
-                    IFont font;
-                    if (fOptions.BoldNames && k < person.NameLines) {
-                        lh = bh;
-                        font = fBoldFont;
-                    } else {
-                        lh = th;
-                        font = fDrawFont;
-                    }
-
-                    int stw = fRenderer.GetTextWidth(line, font);
-                    int rx = prt.Left + ((prt.Right - prt.Left + 1) - stw) / 2;
-
-                    fRenderer.DrawString(line, font, fSolidBlack, rx, ry);
-
-                    ry += lh;
-                }
-
-                if (fOptions.SignsVisible && !person.Signs.IsEmpty()) {
-                    int i = 0;
-                    for (var cps = SpecialUserRef.urRI_StGeorgeCross; cps <= SpecialUserRef.urLast; cps++) {
-                        if (!person.Signs.Contains(cps)) continue;
-
-                        IImage pic = fSignsPic[(int)cps];
-                        fRenderer.DrawImage(pic, brt.Right, brt.Top - 21 + i * pic.Height);
-                        i++;
-                    }
-                }
-
-                // only interactive mode
-                if (drawMode == ChartDrawMode.dmInteractive) {
-                    if (person.CanExpand) {
-                        ExtRect expRt = GetExpanderRect(brt);
-                        fRenderer.DrawImage(fExpPic, expRt.Left, expRt.Top);
-                    }
-
-                    if (person.IsCollapsed) {
-                        ExtRect expRt = GetPersonExpandRect(brt);
-                        fRenderer.DrawImage(fPersExpPic, expRt.Left, expRt.Top);
-                    }
-
-                    if (person.Selected) {
-                        ExtRect infoRt = GetInfoRect(brt);
-                        fRenderer.DrawImage(fInfoPic, infoRt.Left, infoRt.Top);
-                    }
-
-                    // draw CI only for existing individuals
-                    if (fCertaintyIndex && person.Rec != null) {
-                        string cas = string.Format("{0:0.00}", person.CertaintyAssessment);
-                        fRenderer.DrawString(cas, fDrawFont, fSolidBlack, brt.Left, brt.Bottom);
-                    }
-                }
-            } catch (Exception ex) {
-                Logger.WriteError("TreeChartModel.DrawPerson()", ex);
-            }
-        }
-
-        private bool IsDottedLines(TreeChartPerson person)
-        {
-            return (person != null && person.Adopted && fOptions.DottedLinesOfAdoptedChildren);
-        }
-
-        private void DrawAncestors(TreeChartPerson person, ChartDrawMode drawMode)
-        {
-            if (person.IsCollapsed || (person.Father == null && person.Mother == null)) {
-                return;
-            }
-
-            Draw(person.Father, TreeChartKind.ckAncestors, drawMode);
-            Draw(person.Mother, TreeChartKind.ckAncestors, drawMode);
-
-            int crY, parY;
-            if (!fOptions.InvertedTree) {
-                crY = person.PtY - fLevelDistance / 2;
-                parY = (person.Father != null) ? person.Father.PtY + person.Father.Height : person.Mother.PtY + person.Mother.Height;
-            } else {
-                crY = person.PtY + person.Height + fLevelDistance / 2;
-                parY = (person.Father != null) ? person.Father.PtY : person.Mother.PtY;
-            }
-
-            bool dotted = IsDottedLines(person);
-            var linePen = (!dotted) ? fLinePen : fDottedLinePen;
-            var decorativeLinePen = (!dotted) ? fDecorativeLinePen : fDottedDecorativeLinePen;
-
-            DrawLine(person.PtX, crY, person.PtX, person.PtY, linePen, decorativeLinePen); // v
-
-            string marrDate = null;
-
-            if (person.Father != null) {
-                DrawLine(person.Father.PtX, crY, person.PtX, crY, linePen, decorativeLinePen); // h
-                DrawLine(person.Father.PtX, parY, person.Father.PtX, crY, linePen, decorativeLinePen); // v
-
-                if (!string.IsNullOrEmpty(person.Father.MarriageDate) && marrDate == null) {
-                    marrDate = person.Father.MarriageDate;
-                }
-            }
-
-            if (person.Mother != null) {
-                DrawLine(person.PtX, crY, person.Mother.PtX, crY, linePen, decorativeLinePen); // h
-                DrawLine(person.Mother.PtX, parY, person.Mother.PtX, crY, linePen, decorativeLinePen); // v
-
-                if (!string.IsNullOrEmpty(person.Mother.MarriageDate) && marrDate == null) {
-                    marrDate = person.Mother.MarriageDate;
-                }
-            }
-
-            if (!string.IsNullOrEmpty(marrDate)) {
-                int q = (!fOptions.InvertedTree) ? 1 : 2;
-                DrawText(marrDate, person.PtX, crY, q);
-            }
-        }
-
-        private void DrawText(string text, float x, float y, int quad = 2)
-        {
-            // quadrant clockwise from 00 hours
-            x += fOffsetX;
-            y += fOffsetY;
-            ExtSizeF tsz = fRenderer.GetTextSize(text, fDrawFont);
-
-            switch (quad) {
-                case 1:
-                    y -= tsz.Height;
-                    break;
-                case 2:
-                    break;
-                case 3:
-                    x -= tsz.Width;
-                    break;
-                case 4:
-                    x -= tsz.Width;
-                    y -= tsz.Height;
-                    break;
-            }
-
-            fRenderer.DrawString(text, fDrawFont, fSolidBlack, x, y);
-        }
-
-        private void DrawDescendants(TreeChartPerson person, ChartDrawMode drawMode)
-        {
-            int spousesCount = person.GetSpousesCount();
-            int childrenCount = person.GetChildsCount();
-
-            // draw lines of spouses
-            int spbOfs = (person.Height - 10) / (spousesCount + 1);
-            int spbBeg = person.PtY + (person.Height - spbOfs * (spousesCount - 1)) / 2;
-            switch (person.Sex) {
-                case GDMSex.svMale:
-                    for (int i = 0; i < spousesCount; i++) {
-                        TreeChartPerson spouse = person.GetSpouse(i);
-
-                        int spbV = spbBeg + spbOfs * i;
-                        DrawLine(person.Rect.Right + 1, spbV, spouse.Rect.Left, spbV); // h
-
-                        if (!string.IsNullOrEmpty(spouse.MarriageDate)) {
-                            int q = (!fOptions.InvertedTree) ? 4 : 3;
-                            DrawText(spouse.MarriageDate, spouse.Rect.Left, spbV, q);
-                        }
-                    }
-                    break;
-
-                case GDMSex.svFemale:
-                    for (int i = 0; i < spousesCount; i++) {
-                        TreeChartPerson spouse = person.GetSpouse(i);
-
-                        int spbV = spbBeg + spbOfs * i;
-                        DrawLine(spouse.Rect.Right + 1, spbV, person.Rect.Left, spbV); // h
-
-                        if (!string.IsNullOrEmpty(spouse.MarriageDate)) {
-                            int q = (!fOptions.InvertedTree) ? 1 : 2;
-                            DrawText(spouse.MarriageDate, spouse.Rect.Right + 1, spbV, q);
-                        }
-                    }
-                    break;
-            }
-
-            // draw spouses
-            for (int i = 0; i < spousesCount; i++) {
-                Draw(person.GetSpouse(i), TreeChartKind.ckDescendants, drawMode);
-            }
-
-            // draw lines of children
-            if (!person.IsCollapsed && childrenCount != 0) {
-                // draw children
-                for (int i = 0; i < childrenCount; i++) {
-                    Draw(person.GetChild(i), TreeChartKind.ckDescendants, drawMode);
-                }
-
-                int crY;
-                if (!fOptions.InvertedTree) {
-                    crY = person.PtY + person.Height + fLevelDistance / 2;
-                } else {
-                    crY = person.PtY - fLevelDistance / 2;
-                }
-
-                int cx = 0;
-                if (person.BaseSpouse == null || (person.BaseSpouse.GetSpousesCount() > 1)) {
-                    cx = person.PtX;
-                    spbBeg = person.PtY + person.Height - 1;
-                } else {
-                    switch (person.Sex) {
-                        case GDMSex.svMale:
-                            cx = (person.Rect.Right + person.BaseSpouse.Rect.Left) / 2;
-                            break;
-
-                        case GDMSex.svFemale:
-                            cx = (person.BaseSpouse.Rect.Right + person.Rect.Left) / 2;
-                            break;
-                    }
-
-                    spbBeg -= spbOfs / 2;
-                }
-
-                DrawLine(cx, spbBeg, cx, crY); // v
-
-                TreeChartPerson child0 = person.GetChild(0);
-                int chY = (!fOptions.InvertedTree) ? child0.PtY : child0.PtY + child0.Height;
-
-                for (int i = 0; i < childrenCount; i++) {
-                    TreeChartPerson child = person.GetChild(i);
-
-                    bool dotted = IsDottedLines(child);
-                    var linePen = (!dotted) ? fLinePen : fDottedLinePen;
-                    var decorativeLinePen = (!dotted) ? fDecorativeLinePen : fDottedDecorativeLinePen;
-
-                    if (childrenCount > 1) {
-                        int jX;
-                        if (i < childrenCount / 2) {
-                            jX = Math.Min(cx, person.GetChild(i + 1).PtX);
-                        } else {
-                            jX = Math.Max(cx, person.GetChild(i - 1).PtX);
-                        }
-
-                        DrawLine(child.PtX, crY, jX, crY, linePen, decorativeLinePen); // h
-                    }
-
-                    DrawLine(child.PtX, crY, child.PtX, chY, linePen, decorativeLinePen); // v
-                }
-            }
-        }
-
-        public void Draw(ChartDrawMode drawMode)
-        {
-            InitGraphics();
-            Draw(fRoot, fKind, drawMode);
-        }
-
-        private void Draw(TreeChartPerson person, TreeChartKind dirKind, ChartDrawMode drawMode)
-        {
-            if (person == null) return;
-
-            switch (dirKind)
-            {
-                case TreeChartKind.ckAncestors:
-                    DrawAncestors(person, drawMode);
-                    break;
-
-                case TreeChartKind.ckDescendants:
-                    DrawDescendants(person, drawMode);
-                    break;
-
-                case TreeChartKind.ckBoth:
-                    if (person == fRoot || dirKind == TreeChartKind.ckAncestors) DrawAncestors(person, drawMode);
-                    if (person == fRoot || dirKind == TreeChartKind.ckDescendants) DrawDescendants(person, drawMode);
-                    break;
-            }
-
-            DrawPerson(person, drawMode);
-        }
-
-        private void InternalDraw(ChartDrawMode drawMode, BackgroundMode background, int fSPX, int fSPY)
-        {
-            // dummy
-        }
-
-        #endregion
-
-        public static bool CheckTreeChartSize(GDMTree tree, GDMIndividualRecord iRec, TreeChartKind chartKind)
-        {
-            bool result = true;
-            if (!GlobalOptions.Instance.CheckTreeSize) return result;
-
-            if (chartKind == TreeChartKind.ckAncestors || chartKind == TreeChartKind.ckBoth) {
-                int ancCount = GKUtils.GetAncestorsCount(tree, iRec);
-                if (ancCount > 2048) {
-                    AppHost.StdDialogs.ShowMessage(string.Format(LangMan.LS(LSID.LSID_AncestorsNumberIsInvalid), ancCount.ToString()));
-                    return false;
-                }
-            }
-
-            if (chartKind >= TreeChartKind.ckDescendants && chartKind <= TreeChartKind.ckBoth) {
-                int descCount = GKUtils.GetDescendantsCount(tree, iRec);
-                if (descCount > 2048) {
-                    AppHost.StdDialogs.ShowMessage(string.Format(LangMan.LS(LSID.LSID_DescendantsNumberIsInvalid), descCount.ToString()));
-                    result = false;
-                }
-            }
-
-            return result;
-        }
-    }
-}
+﻿/*
+ *  "GEDKeeper", the personal genealogical database editor.
+ *  Copyright (C) 2009-2021 by Sergey V. Zhdanovskih.
+ *
+ *  This file is part of "GEDKeeper".
+ *
+ *  This program is free software: you can redistribute it and/or modify
+ *  it under the terms of the GNU General Public License as published by
+ *  the Free Software Foundation, either version 3 of the License, or
+ *  (at your option) any later version.
+ *
+ *  This program is distributed in the hope that it will be useful,
+ *  but WITHOUT ANY WARRANTY; without even the implied warranty of
+ *  MERCHANTABILITY or FITNESS FOR A PARTICULAR PURPOSE.  See the
+ *  GNU General Public License for more details.
+ *
+ *  You should have received a copy of the GNU General Public License
+ *  along with this program.  If not, see <http://www.gnu.org/licenses/>.
+ */
+
+using System;
+using System.Collections.Generic;
+using System.Text.RegularExpressions;
+using BSLib;
+using BSLib.Design.Graphics;
+using GDModel;
+using GDModel.Providers.GEDCOM;
+using GKCore.Interfaces;
+using GKCore.Kinships;
+using GKCore.Options;
+using GKCore.Search;
+using GKCore.Types;
+
+using BSDColors = BSLib.Design.BSDConsts.Colors;
+
+namespace GKCore.Charts
+{
+    public delegate void PersonModifyEventHandler(object sender, PersonModifyEventArgs eArgs);
+
+    public delegate void RootChangedEventHandler(object sender, TreeChartPerson person);
+
+    public delegate void InfoRequestEventHandler(object sender, TreeChartPerson person);
+
+    /// <summary>
+    /// 
+    /// </summary>
+    public class PersonList : ExtList<TreeChartPerson>
+    {
+        public PersonList(bool ownsObjects) : base(ownsObjects)
+        {
+        }
+    }
+
+    public enum TreeChartKind
+    {
+        ckAncestors,
+        ckDescendants,
+        ckBoth
+    }
+
+    /// <summary>
+    /// 
+    /// </summary>
+    public class TreeChartModel : ChartModel
+    {
+        public const int DEF_MARGINS = 24;
+        public const int DEF_SPOUSE_DISTANCE = 10;
+        public const int DEF_BRANCH_DISTANCE = 40;
+        public const int DEF_LEVEL_DISTANCE = 46;
+        public const float HIGHLIGHTED_VAL = 0.1f;
+
+        // Specifies the interior spacing of a node.
+        public const int DEF_PERSON_NODE_PADDING = 10;
+
+        private readonly ChartFilter fFilter;
+        private readonly PersonList fPersons;
+        private readonly IList<string> fPreparedFamilies;
+        private readonly IList<string> fPreparedIndividuals;
+
+        private IBaseWindow fBase;
+        private IFont fBoldFont;
+        private int fBranchDistance;
+        private bool fCertaintyIndex;
+        private IPen fDecorativeLinePen;
+        private int fDepthLimitAncestors;
+        private int fDepthLimitDescendants;
+        private IPen fDottedLinePen;
+        private IPen fDottedDecorativeLinePen;
+        private IFont fDrawFont;
+        private int[] fEdges;
+        private IImage fExpPic;
+        private IImage fInfoPic;
+        private IImage fPersExpPic;
+        private GKVarCache<GDMIndividualRecord, bool> fFilterData;
+        private KinshipsGraph fGraph;
+        private bool fHasMediaFail;
+        private TreeChartPerson fHighlightedPerson;
+        private TreeChartKind fKind;
+        private TreeChartPerson fKinRoot;
+        private int fLevelDistance;
+        private IPen fLinePen;
+        private int fMargins;
+        private int fNodePadding;
+        private TreeChartOptions fOptions;
+        private bool fPathDebug;
+        private TreeChartPerson fRoot;
+        private float fScale;
+        private IImage[] fSignsPic;
+        private IBrush fSolidBlack;
+        private int fSpouseDistance;
+        private GDMTree fTree;
+        private ExtRect fTreeBounds;
+        private ExtRect fVisibleArea;
+
+
+        public IBaseWindow Base
+        {
+            get { return fBase; }
+            set {
+                fBase = value;
+                fGraph = new KinshipsGraph(fBase.Context);
+                fTree = fBase.Context.Tree;
+            }
+        }
+
+        public IFont BoldFont
+        {
+            get { return fBoldFont; }
+            set { fBoldFont = value; }
+        }
+
+        public int BranchDistance
+        {
+            get { return fBranchDistance; }
+            set { fBranchDistance = value; }
+        }
+
+        public bool CertaintyIndex
+        {
+            get { return fCertaintyIndex; }
+            set { fCertaintyIndex = value; }
+        }
+
+        public int DepthLimitAncestors
+        {
+            get { return fDepthLimitAncestors; }
+            set { fDepthLimitAncestors = value; }
+        }
+
+        public int DepthLimitDescendants
+        {
+            get { return fDepthLimitDescendants; }
+            set { fDepthLimitDescendants = value; }
+        }
+
+        public IFont DrawFont
+        {
+            get { return fDrawFont; }
+            set { fDrawFont = value; }
+        }
+
+        public ChartFilter Filter
+        {
+            get { return fFilter; }
+        }
+
+        internal bool HasMediaFail
+        {
+            get { return fHasMediaFail; }
+            set { fHasMediaFail = value; }
+        }
+
+        public TreeChartPerson HighlightedPerson
+        {
+            get { return fHighlightedPerson; }
+            set { fHighlightedPerson = value; }
+        }
+
+        public TreeChartKind Kind
+        {
+            get { return fKind; }
+            set { fKind = value; }
+        }
+
+        public TreeChartPerson KinRoot
+        {
+            get { return fKinRoot; }
+            set { fKinRoot = value; }
+        }
+
+        public int Margins
+        {
+            get { return fMargins; }
+            set { fMargins = value; }
+        }
+
+        public int NodePadding
+        {
+            get { return fNodePadding; }
+        }
+
+        public TreeChartOptions Options
+        {
+            get { return fOptions; }
+            set { fOptions = value; }
+        }
+
+        public bool PathDebug
+        {
+            get { return fPathDebug; }
+            set { fPathDebug = value; }
+        }
+
+        public PersonList Persons
+        {
+            get { return fPersons; }
+        }
+
+        public IList<string> PreparedIndividuals
+        {
+            get { return fPreparedIndividuals; }
+        }
+
+        public TreeChartPerson Root
+        {
+            get { return fRoot; }
+        }
+
+        public float Scale
+        {
+            get {
+                return fScale;
+            }
+            set {
+                if (value < 0.5f) value = 0.5f;
+                if (value > 1.5f) value = 1.5f;
+
+                fScale = value;
+            }
+        }
+
+        public ExtRect VisibleArea
+        {
+            get { return fVisibleArea; }
+            set { fVisibleArea = value; }
+        }
+
+
+        public TreeChartModel()
+        {
+            fDepthLimitAncestors = -1;
+            fDepthLimitDescendants = -1;
+            fEdges = new int[256];
+            fFilter = new ChartFilter();
+            fFilterData = new GKVarCache<GDMIndividualRecord, bool>();
+            fGraph = null;
+            fPersons = new PersonList(true);
+            fPreparedFamilies = new List<string>();
+            fPreparedIndividuals = new List<string>();
+            fScale = 1.0f;
+
+            fBranchDistance = DEF_BRANCH_DISTANCE;
+            fLevelDistance = DEF_LEVEL_DISTANCE;
+            fSpouseDistance = DEF_SPOUSE_DISTANCE;
+            fMargins = DEF_MARGINS;
+        }
+
+        protected override void Dispose(bool disposing)
+        {
+            if (disposing) {
+                if (fGraph != null) fGraph.Dispose();
+                fFilter.Dispose();
+                fPersons.Dispose();
+
+                DoneGraphics();
+                DoneSigns();
+                if (fBoldFont != null) fBoldFont.Dispose();
+                if (fDrawFont != null) fDrawFont.Dispose();
+            }
+            base.Dispose(disposing);
+        }
+
+        private static IImage PrepareImage(string name, bool makeTransp)
+        {
+            if (name == null) return null;
+
+            try {
+                var result = AppHost.GfxProvider.LoadResourceImage(name, makeTransp);
+                return result;
+            } catch (Exception ex) {
+                Logger.WriteError("TreeChartModel.PrepareImage()", ex);
+                return null;
+            }
+        }
+
+        private void InitSigns()
+        {
+            try {
+                var signsPic = new IImage[9];
+                signsPic[0] = PrepareImage("tg_george_cross.gif", true);
+                signsPic[1] = PrepareImage("tg_soldier.gif", true);
+                signsPic[2] = PrepareImage("tg_soldier_fall.gif", true);
+                signsPic[3] = PrepareImage("tg_veteran_rear.gif", true);
+                signsPic[4] = PrepareImage("tg_barbed_wire.gif", true);
+                signsPic[5] = PrepareImage("tg_islam_sym.gif", false);
+                signsPic[6] = PrepareImage("tg_latin_cross.gif", false);
+                signsPic[7] = PrepareImage("tg_orthodox_cross.gif", false);
+                signsPic[8] = PrepareImage("tg_oldritual_cross.gif", false);
+                fSignsPic = signsPic;
+
+                fExpPic = PrepareImage("btn_expand.gif", true);
+                fPersExpPic = PrepareImage("btn_expand2.gif", true);
+                fInfoPic = PrepareImage("btn_info.gif", true);
+            } catch (Exception ex) {
+                Logger.WriteError("TreeChartModel.InitSigns()", ex);
+            }
+        }
+
+        private void DoneSigns()
+        {
+            // dummy
+        }
+
+        public void Assign(TreeChartModel sourceModel)
+        {
+            Base = sourceModel.fBase;
+
+            fBoldFont = sourceModel.fBoldFont;
+            fBranchDistance = sourceModel.fBranchDistance;
+            fCertaintyIndex = sourceModel.fCertaintyIndex;
+            fDecorativeLinePen = sourceModel.fDecorativeLinePen;
+            fDepthLimitAncestors = sourceModel.fDepthLimitAncestors;
+            fDepthLimitDescendants= sourceModel.fDepthLimitDescendants;
+            fDottedLinePen = sourceModel.fDottedLinePen;
+            fDottedDecorativeLinePen = sourceModel.fDottedDecorativeLinePen;
+            fDrawFont = sourceModel.fDrawFont;
+            fExpPic = sourceModel.fExpPic;
+            fPersExpPic = sourceModel.fPersExpPic;
+            fInfoPic = sourceModel.fInfoPic;
+            //fKind = sourceModel.fKind;
+            //fKinRoot = sourceModel.fKinRoot;
+            fLevelDistance = sourceModel.fLevelDistance;
+            fLinePen = sourceModel.fLinePen;
+            fMargins = sourceModel.fMargins;
+            fNodePadding = sourceModel.fNodePadding;
+            fOptions = sourceModel.fOptions;
+            //fRoot = sourceModel.fRoot;
+            fScale = sourceModel.fScale;
+            fSignsPic = sourceModel.fSignsPic;
+            fSolidBlack = sourceModel.fSolidBlack;
+            fSpouseDistance = sourceModel.fSpouseDistance;
+            fTree = sourceModel.fTree;
+        }
+
+        public void GenChart(GDMIndividualRecord iRec, TreeChartKind kind, bool rootCenter)
+        {
+            fKind = kind;
+            fPersons.Clear();
+            fGraph.Clear();
+            DoFilter(iRec);
+            fRoot = null;
+            fPreparedIndividuals.Clear();
+
+            switch (fKind) {
+                case TreeChartKind.ckAncestors:
+                    fPreparedFamilies.Clear();
+                    fRoot = DoAncestorsStep(null, iRec, 1, false);
+                    break;
+
+                case TreeChartKind.ckDescendants:
+                    fPreparedFamilies.Clear();
+                    fRoot = DoDescendantsStep(null, iRec, 1);
+                    break;
+
+                case TreeChartKind.ckBoth:
+                    fPreparedFamilies.Clear();
+                    fRoot = DoAncestorsStep(null, iRec, 1, false);
+                    fPreparedFamilies.Clear();
+                    DoDescendantsStep(null, iRec, 1);
+                    break;
+            }
+
+            fKinRoot = fRoot;
+        }
+
+        #region Tree walking
+
+        private TreeChartPerson AddDescPerson(TreeChartPerson parent, GDMIndividualRecord iRec, bool outsideKin, int generation)
+        {
+            try
+            {
+                TreeChartPerson result;
+
+                if (fRoot != null && fRoot.Rec == iRec) {
+                    result = fRoot;
+                    result.Parent = parent;
+                } else {
+                    result = CreatePerson(iRec, generation);
+                    result.Parent = parent;
+
+                    if (!outsideKin && parent != null) {
+                        parent.AddChild(result);
+                    }
+                }
+
+                result.OutsideKin = outsideKin;
+                result.SetFlag(PersonFlag.pfDescWalk);
+
+                return result;
+            }
+            catch (Exception ex)
+            {
+                Logger.WriteError("TreeChartModel.AddDescPerson()", ex);
+                throw;
+            }
+        }
+
+        private TreeChartPerson CreatePerson(GDMIndividualRecord iRec, int generation, bool prevSearch = false)
+        {
+            // search root or previous added ancestors
+            TreeChartPerson result = (!prevSearch) ? null : FindPersonByRec(iRec);
+
+            if (result == null) {
+                result = new TreeChartPerson(this);
+                result.BuildBy(iRec);
+                result.Generation = generation;
+                fPersons.Add(result);
+
+                if (fOptions.Kinship && iRec != null) {
+                    result.Node = fGraph.AddIndividual(iRec);
+                }
+            }
+
+            return result;
+        }
+
+        private TreeChartPerson DoAncestorsStep(TreeChartPerson aChild, GDMIndividualRecord aPerson, int generation, bool dupFlag)
+        {
+            try
+            {
+                TreeChartPerson result = null;
+
+                if (aPerson != null)
+                {
+                    result = CreatePerson(aPerson, generation);
+                    result.SetFlag(PersonFlag.pfAncWalk);
+
+                    if (aChild != null) {
+                        result.AddChild(aChild);
+                    }
+
+                    if ((fDepthLimitAncestors <= -1 || generation != fDepthLimitAncestors) && aPerson.ChildToFamilyLinks.Count > 0 && !dupFlag)
+                    {
+                        GDMChildToFamilyLink childLink = aPerson.ChildToFamilyLinks[0];
+                        result.Adopted = (childLink.PedigreeLinkageType == GDMPedigreeLinkageType.plAdopted);
+                        GDMFamilyRecord family = fTree.GetPtrValue(childLink);
+
+                        bool isDup = (fPreparedFamilies.IndexOf(family.XRef) >= 0);
+                        if (!isDup) fPreparedFamilies.Add(family.XRef);
+
+                        if (fBase.Context.IsRecordAccess(family.Restriction))
+                        {
+                            GDMIndividualRecord iFather = fTree.GetPtrValue(family.Husband);
+                            GDMIndividualRecord iMother = fTree.GetPtrValue(family.Wife);
+
+                            bool divorced = (family.Status == GDMMarriageStatus.MarrDivorced);
+
+                            if (iFather != null && fBase.Context.IsRecordAccess(iFather.Restriction))
+                            {
+                                result.Father = DoAncestorsStep(result, iFather, generation + 1, isDup);
+                                if (result.Father != null)
+                                {
+                                    result.Father.Divorced = divorced;
+                                    result.Father.IsDup = isDup;
+                                    if (fOptions.Kinship)
+                                    {
+                                        fGraph.AddRelation(result.Node, result.Father.Node, RelationKind.rkParent, RelationKind.rkChild);
+                                    }
+                                }
+                            } else {
+                                result.Father = null;
+                            }
+
+                            if (iMother != null && fBase.Context.IsRecordAccess(iMother.Restriction))
+                            {
+                                result.Mother = DoAncestorsStep(result, iMother, generation + 1, isDup);
+                                if (result.Mother != null)
+                                {
+                                    result.Mother.Divorced = divorced;
+                                    result.Mother.IsDup = isDup;
+                                    if (fOptions.Kinship)
+                                    {
+                                        fGraph.AddRelation(result.Node, result.Mother.Node, RelationKind.rkParent, RelationKind.rkChild);
+                                    }
+                                }
+                            } else {
+                                result.Mother = null;
+                            }
+
+                            if (result.Father != null && result.Mother != null && fOptions.Kinship)
+                            {
+                                fGraph.AddRelation(result.Father.Node, result.Mother.Node, RelationKind.rkSpouse, RelationKind.rkSpouse);
+                            }
+
+                            if (fOptions.MarriagesDates) {
+                                DateFormat dateFormat = DateFormat.dfYYYY;
+                                var marDate = GKUtils.GetMarriageDateStr(family, dateFormat);
+                                if (!string.IsNullOrEmpty(marDate)) {
+                                    if (result.Father != null) {
+                                        result.Father.MarriageDate = marDate;
+                                    } else if (result.Mother != null) {
+                                        result.Mother.MarriageDate = marDate;
+                                    }
+                                }
+                            }
+                        }
+                    } else {
+                        if (aPerson.ChildToFamilyLinks.Count > 0) {
+                            result.SetFlag(PersonFlag.pfHasInvAnc);
+                        }
+                    }
+
+                    if (fTree.GetTotalChildrenCount(aPerson) > 1 || aPerson.SpouseToFamilyLinks.Count > 1) {
+                        result.SetFlag(PersonFlag.pfHasInvDesc);
+                    }
+                }
+
+                return result;
+            }
+            catch (Exception ex)
+            {
+                Logger.WriteError("TreeChartModel.DoAncestorsStep()", ex);
+                throw;
+            }
+        }
+
+        private bool CheckDescendantFilter(GDMIndividualRecord person, int level)
+        {
+            bool result = true;
+
+            switch (fFilter.SourceMode)
+            {
+                case FilterGroupMode.All:
+                    break;
+
+                case FilterGroupMode.None:
+                    if (person.SourceCitations.Count != 0) {
+                        result = false;
+                    }
+                    break;
+
+                case FilterGroupMode.Any:
+                    if (person.SourceCitations.Count == 0) {
+                        result = false;
+                    }
+                    break;
+
+                case FilterGroupMode.Selected:
+                    GDMSourceRecord filterSource;
+                    if (string.IsNullOrEmpty(fFilter.SourceRef)) {
+                        filterSource = null;
+                    } else {
+                        filterSource = fTree.XRefIndex_Find(fFilter.SourceRef) as GDMSourceRecord;
+                    }
+                    if (person.IndexOfSource(filterSource) < 0) {
+                        result = false;
+                    }
+                    break;
+            }
+
+            if ((fFilter.BranchCut != ChartFilter.BranchCutType.None) && (!fFilterData[person])) {
+                result = false;
+            }
+
+            return result;
+        }
+
+        private TreeChartPerson DoDescendantsStep(TreeChartPerson parent, GDMIndividualRecord person, int level)
+        {
+            try
+            {
+                TreeChartPerson result = null;
+                if (person == null) return result;
+
+                int spousesNum = person.SpouseToFamilyLinks.Count;
+
+                // if the person have more than one families - to hide unknown spouses it is impossible
+                bool skipUnkSpouses = fOptions.HideUnknownSpouses && spousesNum < 2;
+
+                bool skipChildless = fOptions.ChildlessExclude && fBase.Context.IsChildless(person);
+
+                if (!skipChildless || level <= 1 || spousesNum != 0)
+                {
+                    if (!CheckDescendantFilter(person, level))
+                        return null;
+
+                    result = AddDescPerson(parent, person, false, level);
+
+                    for (int i = 0; i < spousesNum; i++)
+                    {
+                        GDMFamilyRecord family = fTree.GetPtrValue(person.SpouseToFamilyLinks[i]);
+
+                        // protection against invalid third-party files
+                        if (family == null) {
+                            Logger.WriteError("TreeChartModel.DoDescendantsStep(): null pointer to family");
+                            continue;
+                        }
+
+                        bool isDup = (fPreparedFamilies.IndexOf(family.XRef) >= 0);
+                        if (!isDup) fPreparedFamilies.Add(family.XRef);
+
+                        if (!fBase.Context.IsRecordAccess(family.Restriction)) continue;
+
+                        TreeChartPerson resParent = null;
+                        TreeChartPerson ft = null;
+                        TreeChartPerson mt = null;
+                        PersonFlag descFlag = PersonFlag.pfDescByFather;
+                        bool invalidSpouse = false;
+                        bool skipUnk = false;
+
+                        switch (person.Sex) {
+                            case GDMSex.svFemale:
+                                {
+                                    GDMIndividualRecord sp = fTree.GetPtrValue(family.Husband);
+                                    skipUnk = skipUnkSpouses && (sp == null);
+
+                                    if (!skipUnk) {
+                                        resParent = AddDescPerson(null, sp, true, level);
+                                        resParent.Sex = GDMSex.svMale;
+                                        resParent.SetFlag(PersonFlag.pfSpouse);
+
+                                        ft = resParent;
+                                        ft.IsDup = isDup;
+
+                                        mt = result;
+                                        mt.IsDup = isDup;
+
+                                        descFlag = PersonFlag.pfDescByFather;
+                                    } else {
+                                        resParent = null;
+                                        mt = result;
+                                        mt.IsDup = isDup;
+                                        descFlag = PersonFlag.pfDescByMother;
+                                    }
+                                    break;
+                                }
+
+                            case GDMSex.svMale:
+                                {
+                                    GDMIndividualRecord sp = fTree.GetPtrValue(family.Wife);
+                                    skipUnk = skipUnkSpouses && (sp == null);
+
+                                    if (!skipUnk) {
+                                        resParent = AddDescPerson(null, sp, true, level);
+                                        resParent.Sex = GDMSex.svFemale;
+                                        resParent.SetFlag(PersonFlag.pfSpouse);
+
+                                        ft = result;
+                                        ft.IsDup = isDup;
+
+                                        mt = resParent;
+                                        mt.IsDup = isDup;
+
+                                        descFlag = PersonFlag.pfDescByMother;
+                                    } else {
+                                        resParent = null;
+                                        ft = result;
+                                        ft.IsDup = isDup;
+                                        descFlag = PersonFlag.pfDescByFather;
+                                    }
+                                    break;
+                                }
+
+                            default:
+                                invalidSpouse = true;
+                                Logger.WriteError("TreeChartModel.DoDescendantsStep(): sex of spouse is undetermined");
+                                break;
+                        }
+
+                        if (invalidSpouse) {
+                            continue;
+                        }
+
+                        if (resParent != null) {
+                            if (fOptions.Kinship) {
+                                fGraph.AddRelation(result.Node, resParent.Node, RelationKind.rkSpouse, RelationKind.rkSpouse);
+                            }
+
+                            result.AddSpouse(resParent);
+                            resParent.BaseSpouse = result;
+                            resParent.BaseFamily = family;
+
+                            if (resParent.Rec != null) {
+                                if (fOptions.MarriagesDates) {
+                                    //DateFormat dateFormat = (fOptions.OnlyYears) ? DateFormat.dfYYYY : DateFormat.dfDD_MM_YYYY;
+                                    DateFormat dateFormat = DateFormat.dfYYYY;
+                                    var marDate = GKUtils.GetMarriageDateStr(family, dateFormat);
+                                    resParent.MarriageDate = marDate;
+                                }
+
+                                if (resParent.Rec.ChildToFamilyLinks.Count > 0) {
+                                    resParent.SetFlag(PersonFlag.pfHasInvAnc);
+                                }
+
+                                if (resParent.Rec.SpouseToFamilyLinks.Count > 1) {
+                                    resParent.SetFlag(PersonFlag.pfHasInvDesc);
+                                }
+                            }
+                        } else {
+                            resParent = result;
+                        }
+
+                        if ((fDepthLimitDescendants <= -1 || level != fDepthLimitDescendants) && (!isDup))
+                        {
+                            int num2 = family.Children.Count;
+                            for (int j = 0; j < num2; j++)
+                            {
+                                var childRec = fTree.GetPtrValue(family.Children[j]);
+
+                                // protection against invalid third-party files
+                                if (childRec == null) {
+                                    Logger.WriteError("TreeChartModel.DoDescendantsStep(): null pointer to child");
+                                    continue;
+                                }
+
+                                if (!fBase.Context.IsRecordAccess(childRec.Restriction)) continue;
+
+                                TreeChartPerson child = DoDescendantsStep(resParent, childRec, level + 1);
+                                if (child == null) continue;
+
+                                child.Father = ft;
+                                child.Mother = mt;
+                                child.SetFlag(descFlag);
+
+                                GDMChildToFamilyLink childLink = childRec.FindChildToFamilyLink(family);
+                                if (childLink != null) {
+                                    child.Adopted = (childLink.PedigreeLinkageType == GDMPedigreeLinkageType.plAdopted);
+                                }
+
+                                if (fOptions.Kinship) {
+                                    if (ft != null) {
+                                        fGraph.AddRelation(child.Node, ft.Node, RelationKind.rkParent, RelationKind.rkChild);
+                                    }
+                                    if (mt != null) {
+                                        fGraph.AddRelation(child.Node, mt.Node, RelationKind.rkParent, RelationKind.rkChild);
+                                    }
+                                }
+                            }
+                        } else {
+                            if (family.Children.Count > 0) {
+                                if (ft != null) {
+                                    ft.SetFlag(PersonFlag.pfHasInvDesc);
+                                }
+                                if (mt != null) {
+                                    mt.SetFlag(PersonFlag.pfHasInvDesc);
+                                }
+                            }
+                        }
+                    }
+                }
+
+                return result;
+            }
+            catch (Exception ex)
+            {
+                Logger.WriteError("TreeChartModel.DoDescendantsStep()", ex);
+                throw;
+            }
+        }
+
+        #endregion
+
+        #region Kinships
+
+        private void FindRelationship(TreeChartPerson target)
+        {
+            if (target == null) return;
+
+            if (target.Node == null || target.Rec == null) {
+                target.Kinship = "";
+            } else {
+                string kinship = fGraph.GetRelationship(target.Rec);
+                if (kinship == "?") {
+                    kinship = "-";
+                }
+                target.Kinship = "[" + kinship + "]";
+
+                if (fPathDebug) {
+                    target.PathDebug = fGraph.IndividualsPath;
+                }
+            }
+        }
+
+        #endregion
+
+        #region Sizes and adjustment routines
+
+        public void ToggleCollapse(TreeChartPerson person)
+        {
+            if (person != null) {
+                person.IsCollapsed = !person.IsCollapsed;
+
+                if (person.GetSpousesCount() > 0) {
+                    int num = person.GetSpousesCount();
+                    for (int i = 0; i < num; i++) {
+                        TreeChartPerson sp = person.GetSpouse(i);
+                        sp.IsCollapsed = person.IsCollapsed;
+                    }
+                }
+            }
+        }
+
+        private int InitInfoSize()
+        {
+            int lines = 0;
+
+            if (fOptions.FamilyVisible) {
+                lines++;
+            }
+
+            if (!fOptions.DiffLines) {
+                lines++;
+            } else {
+                lines++;
+                lines++;
+            }
+
+            if (!fOptions.OnlyYears) {
+                if (fOptions.BirthDateVisible) {
+                    lines++;
+                    if (fOptions.SeparateDatesAndPlacesLines) {
+                        lines++;
+                    }
+                }
+                if (fOptions.DeathDateVisible) {
+                    lines++;
+                    if (fOptions.SeparateDatesAndPlacesLines) {
+                        lines++;
+                    }
+                }
+            } else {
+                lines++;
+            }
+
+            if (fOptions.Kinship) {
+                lines++;
+            }
+
+            if (fPathDebug) {
+                lines++;
+            }
+
+            return lines;
+        }
+
+        private void Predef()
+        {
+            fBranchDistance = (int)Math.Round(fOptions.BranchDistance * fScale);
+            fLevelDistance = (int)Math.Round(fOptions.LevelDistance * fScale);
+            fMargins = (int)Math.Round(fOptions.Margins * fScale);
+            fNodePadding = (int)(DEF_PERSON_NODE_PADDING * fScale);
+            fSpouseDistance = (int)Math.Round(fOptions.SpouseDistance * fScale);
+        }
+
+        public void RecalcChart(bool noRedraw = false)
+        {
+            float fsz = (float)Math.Round(fOptions.DefFontSize * fScale);
+            fBoldFont = AppHost.GfxProvider.CreateFont(fOptions.DefFontName, fsz, true);
+            fDrawFont = AppHost.GfxProvider.CreateFont(fOptions.DefFontName, fsz, false);
+
+            Predef();
+
+            if (fOptions.Kinship && fKinRoot != null) {
+                fGraph.SetTreeRoot(fKinRoot.Rec);
+            }
+
+            int lines = InitInfoSize();
+
+            int num = fPersons.Count;
+            for (int i = 0; i < num; i++) {
+                TreeChartPerson p = fPersons[i];
+
+                if (fOptions.Kinship) {
+                    FindRelationship(p);
+                }
+
+                p.IsVisible = false;
+                p.CalcBounds(lines, fRenderer);
+            }
+
+            switch (fKind) {
+                case TreeChartKind.ckAncestors:
+                    RecalcAncestorsChart();
+                    break;
+
+                case TreeChartKind.ckDescendants:
+                    RecalcDescendantsChart(true);
+                    break;
+
+                case TreeChartKind.ckBoth:
+                    RecalcAncestorsChart();
+                    RecalcDescendantsChart(false);
+                    break;
+            }
+
+            // search bounds
+            fTreeBounds = ExtRect.Create(int.MaxValue, int.MaxValue, 0, 0);
+            int num2 = fPersons.Count;
+            for (int i = 0; i < num2; i++) {
+                TreeChartPerson p = fPersons[i];
+                if (p.IsVisible) {
+                    AdjustTreeBounds(p);
+                }
+            }
+
+            // adjust bounds
+            int offsetX = 0 + fMargins - fTreeBounds.Left;
+            int offsetY = 0 + fMargins - fTreeBounds.Top;
+            fTreeBounds = ExtRect.Create(int.MaxValue, int.MaxValue, 0, 0);
+            for (int i = 0; i < num2; i++) {
+                TreeChartPerson p = fPersons[i];
+                if (p.IsVisible) {
+                    p.PtX += offsetX;
+                    p.PtY += offsetY;
+                    AdjustTreeBounds(p);
+                }
+            }
+
+            fImageHeight = fTreeBounds.GetHeight() + fMargins * 2;
+            fImageWidth = fTreeBounds.GetWidth() + fMargins * 2;
+        }
+
+        private void AdjustTreeBounds(TreeChartPerson person)
+        {
+            if (person == null) return;
+            ExtRect prt = person.Rect;
+
+            if (fTreeBounds.Left > prt.Left) fTreeBounds.Left = prt.Left;
+            if (fTreeBounds.Top > prt.Top) fTreeBounds.Top = prt.Top;
+            if (fTreeBounds.Right < prt.Right) fTreeBounds.Right = prt.Right;
+            if (fTreeBounds.Bottom < prt.Bottom) fTreeBounds.Bottom = prt.Bottom;
+        }
+
+        private void ShiftAnc(TreeChartPerson person, int offset)
+        {
+            TreeChartPerson pp = person;
+            if (pp == null) return;
+
+            do
+            {
+                pp.PtX += offset;
+                fEdges[pp.Generation] = pp.Rect.Right;
+
+                pp = (pp.GetChildsCount() < 1) ? null : pp.GetChild(0);
+            }
+            while (pp != null);
+        }
+
+        private void RecalcAnc(ExtList<TreeChartPerson> prev, TreeChartPerson person, int ptX, int ptY)
+        {
+            if (person == null) return;
+
+            person.PtX = ptX;
+            person.PtY = ptY;
+
+            int gen = person.Generation;
+
+            int offset = (fEdges[gen] > 0) ? fBranchDistance : fMargins;
+            int bound = fEdges[gen] + offset;
+            if (person.Rect.Left <= bound) {
+                ShiftAnc(person, bound - person.Rect.Left);
+            }
+
+            fEdges[gen] = person.Rect.Right;
+
+            prev.Add(person);
+            if (person.Rect.Top < 0) {
+                offset = 0 - person.Rect.Top + fMargins;
+                int num = prev.Count;
+                for (int i = 0; i < num; i++) {
+                    prev[i].PtY += offset;
+                }
+            }
+
+            person.IsVisible = true;
+
+            if (person.IsCollapsed) {
+                return;
+            }
+
+            if (person.Father != null && person.Mother != null) {
+                RecalcAnc(prev, person.Father, person.PtX - (fSpouseDistance + person.Father.Width / 2), NextGenY(person, true));
+                RecalcAnc(prev, person.Mother, person.PtX + (fSpouseDistance + person.Mother.Width / 2), NextGenY(person, true));
+
+                person.PtX = (person.Father.PtX + person.Mother.PtX) / 2;
+                fEdges[gen] = person.Rect.Right;
+            } else {
+                TreeChartPerson anc = null;
+                if (person.Father != null) {
+                    anc = person.Father;
+                } else if (person.Mother != null) {
+                    anc = person.Mother;
+                }
+
+                if (anc != null) {
+                    RecalcAnc(prev, anc, person.PtX, NextGenY(person, true));
+                }
+            }
+        }
+
+        private int NextGenY(TreeChartPerson person, bool ancestors)
+        {
+            int sign = (ancestors) ? -1 : +1;
+            int sign2 = (!fOptions.InvertedTree) ? +1 : -1;
+            int offset = (fLevelDistance + person.Height) * sign * sign2;
+            return person.PtY + offset;
+        }
+
+        private void RecalcAncestorsChart()
+        {
+            Array.Clear(fEdges, 0, fEdges.Length);
+
+            var prev = new ExtList<TreeChartPerson>();
+            try {
+                RecalcAnc(prev, fRoot, fMargins, fMargins);
+            } finally {
+                prev.Dispose();
+            }
+        }
+
+        private bool ShiftDesc(TreeChartPerson person, int offset, bool isSingle, bool verify = false)
+        {
+            if (person == null) return true;
+
+            if (person == fRoot) {
+                isSingle = false;
+            }
+
+            // fix #189
+            if (verify && (person.Rect.Left + offset < fEdges[person.Generation] + fBranchDistance)) {
+                return false;
+            }
+
+            bool res = true;
+            if (person.BaseSpouse != null && (person.BaseSpouse.Sex == GDMSex.svFemale || person.BaseSpouse.GetSpousesCount() == 1)) {
+                res = ShiftDesc(person.BaseSpouse, offset, isSingle, verify);
+                if (!res) return false;
+            } else {
+                if (!isSingle) {
+                    res = ShiftDesc(person.Father, offset, false, verify);
+                    if (!res) return false;
+
+                    res = ShiftDesc(person.Mother, offset, false, verify);
+                    if (!res) return false;
+                } else {
+                    if (person.HasFlag(PersonFlag.pfDescByFather)) {
+                        res = ShiftDesc(person.Father, offset, true, verify);
+                        if (!res) return false;
+                    } else if (person.HasFlag(PersonFlag.pfDescByMother)) {
+                        res = ShiftDesc(person.Mother, offset, true, verify);
+                        if (!res) return false;
+                    }
+                }
+            }
+
+            person.PtX += offset;
+            return true;
+        }
+
+        private void RecalcDescChilds(TreeChartPerson person)
+        {
+            if (person.IsCollapsed) {
+                return;
+            }
+
+            int childrenCount = person.GetChildsCount();
+            if (childrenCount == 0) return;
+
+            bool alignPair = person.BaseSpouse != null && person.BaseSpouse.GetSpousesCount() == 1;
+            int centX = 0;
+
+            if (alignPair) {
+                switch (person.Sex) {
+                    case GDMSex.svMale:
+                        centX = (person.Rect.Right + person.BaseSpouse.Rect.Left) / 2;
+                        break;
+
+                    case GDMSex.svFemale:
+                        centX = (person.BaseSpouse.Rect.Right + person.Rect.Left) / 2;
+                        break;
+                }
+            } else {
+                centX = person.PtX;
+            }
+
+            int childrenWidth = 0;
+            for (int i = 0; i < childrenCount; i++) {
+                childrenWidth += person.GetChild(i).Width;
+            }
+            if (childrenCount > 1) {
+                childrenWidth += (childrenCount - 1) * fBranchDistance;
+            }
+
+            int curX = centX - childrenWidth / 2;
+            int curY = NextGenY(person, false);
+
+            for (int i = 0; i < childrenCount; i++) {
+                TreeChartPerson child = person.GetChild(i);
+                RecalcDesc(child, curX + child.Width / 2, curY, true);
+                curX = child.Rect.Right + fBranchDistance;
+            }
+
+            curX = person.GetChild(0).PtX;
+            if (childrenCount > 1) {
+                curX += (person.GetChild(childrenCount - 1).PtX - curX) / 2;
+            }
+
+            // This code is designed to align parents in the center of the location of children (across width),
+            // because in the process of drawing children, various kinds of displacement are formed, 
+            // and the initial arrangement of the parents can be very laterally, 
+            // after the formation of a complete tree of their descendants.
+            // However, this may be a problem (reason of #189) in the case if a shift initiated from descendants, 
+            // must be performed to the left with an overlay on an already formed side branch.
+
+            if (!fOptions.AutoAlign) {
+                return;
+            }
+
+            if (alignPair) {
+                int offset;
+                switch (person.Sex) {
+                    case GDMSex.svMale:
+                        // fix #189
+                        offset = curX - (fBranchDistance + person.Width) / 2 + 1 - person.PtX;
+                        if (person.Rect.Left + offset < fEdges[person.Generation]) {
+                            return;
+                        }
+
+                        ShiftDesc(person, curX - (fBranchDistance + person.Width) / 2 + 1 - person.PtX, true);
+                        ShiftDesc(person.BaseSpouse, curX + (fBranchDistance + person.BaseSpouse.Width) / 2 - person.BaseSpouse.PtX, true);
+                        break;
+
+                    case GDMSex.svFemale:
+                        // fix #189
+                        offset = curX - (fBranchDistance + person.BaseSpouse.Width) / 2 + 1 - person.BaseSpouse.PtX;
+                        if (person.BaseSpouse.Rect.Left + offset < fEdges[person.BaseSpouse.Generation]) {
+                            return;
+                        }
+
+                        ShiftDesc(person, curX + (fBranchDistance + person.Width) / 2 - person.PtX, true);
+                        ShiftDesc(person.BaseSpouse, curX - (fBranchDistance + person.BaseSpouse.Width) / 2 + 1 - person.BaseSpouse.PtX, true);
+                        break;
+                }
+            } else {
+                ShiftDesc(person, curX - person.PtX, true, true);
+            }
+        }
+
+        private void RecalcDesc(TreeChartPerson person, int ptX, int ptY, bool predef)
+        {
+            if (person == null) return;
+
+            int gen = person.Generation;
+            if (predef) {
+                person.PtX = ptX;
+                person.PtY = ptY;
+            }
+
+            int offset = (fEdges[gen] > 0) ? fBranchDistance : fMargins;
+            int bound = fEdges[gen] + offset;
+            if (person.Rect.Left < bound) {
+                ShiftDesc(person, bound - person.Rect.Left, true);
+            }
+
+            if (person.Sex == GDMSex.svMale) {
+                RecalcDescChilds(person);
+                fEdges[gen] = person.Rect.Right;
+            }
+
+            person.IsVisible = true;
+
+            int spousesCount = person.GetSpousesCount();
+            if (spousesCount > 0) {
+                TreeChartPerson prev = person;
+                for (int i = 0; i < spousesCount; i++) {
+                    TreeChartPerson sp = person.GetSpouse(i);
+                    int spOffset = (fBranchDistance + sp.Width / 2);
+                    int spX = 0;
+
+                    switch (person.Sex) {
+                        case GDMSex.svMale:
+                            spX = prev.Rect.Right + spOffset;
+                            break;
+
+                        case GDMSex.svFemale:
+                            spX = prev.Rect.Left - spOffset;
+                            break;
+                    }
+
+                    RecalcDesc(sp, spX, person.PtY, true);
+
+                    // spouses arranged from first to last from left to right
+                    // therefore for several wifes of one man, the previous node is the previous wife
+                    // however, for several husbands of one woman, the previous node is a woman
+                    if (sp.Sex != GDMSex.svMale) {
+                        prev = sp;
+                    }
+                }
+            }
+
+            if (person.Sex == GDMSex.svFemale) {
+                RecalcDescChilds(person);
+                fEdges[gen] = person.Rect.Right;
+            }
+
+            // FIXME: Temporary hack: if this person does not specify a particular sex,
+            // then breaks the normal sequence of formation of coordinates.
+            if (person.Sex == GDMSex.svUnknown || person.Sex == GDMSex.svIntersex) {
+                fEdges[gen] = person.Rect.Right;
+            }
+
+            // Fix of long-distance displacement of male nodes in the presence of more than 
+            // one marriage and a large tree of descendants from the first wife
+            if (person.Sex == GDMSex.svMale && spousesCount >= 2) {
+                var firstWife = person.GetSpouse(0);
+                if (firstWife.GetChildsCount() > 0) {
+                    int d = firstWife.Rect.Left - person.Rect.Right;
+                    if (d > fBranchDistance * 1.5f) {
+                        //person.SetFlag(PersonFlag.pfSpecialMark);
+                        offset = (d - fBranchDistance);
+                        ShiftDesc(person, offset, true);
+                    }
+                }
+            }
+        }
+
+        private void RecalcDescendantsChart(bool predef)
+        {
+            Array.Clear(fEdges, 0, fEdges.Length);
+            RecalcDesc(fRoot, fMargins, fMargins, predef);
+        }
+
+        #endregion
+
+        #region Filtering and search
+
+        public void DoFilter(GDMIndividualRecord root)
+        {
+            if (root == null)
+                throw new ArgumentNullException("root");
+
+            if (fFilter.BranchCut == ChartFilter.BranchCutType.None) return;
+
+            fFilterData.Clear();
+            DoDescendantsFilter(root);
+            fFilterData[root] = true;
+        }
+
+        private bool DoDescendantsFilter(GDMIndividualRecord person)
+        {
+            bool result = false;
+            if (person == null) return result;
+
+            ChartFilter.BranchCutType branchCut = fFilter.BranchCut;
+            switch (branchCut) {
+                case ChartFilter.BranchCutType.Years:
+                    int birthYear = person.GetChronologicalYear(GEDCOMTagName.BIRT);
+                    result = (birthYear != 0 && birthYear >= fFilter.BranchYear);
+                    break;
+
+                case ChartFilter.BranchCutType.Persons:
+                    result = (fFilter.BranchPersons.IndexOf(person.XRef + ";") >= 0);
+                    break;
+            }
+
+            int num = person.SpouseToFamilyLinks.Count;
+            for (int i = 0; i < num; i++) {
+                GDMFamilyRecord family = fTree.GetPtrValue(person.SpouseToFamilyLinks[i]);
+
+                int num2 = family.Children.Count;
+                for (int j = 0; j < num2; j++) {
+                    GDMIndividualRecord child = fTree.GetPtrValue(family.Children[j]);
+                    bool resChild = DoDescendantsFilter(child);
+                    result |= resChild;
+                }
+            }
+
+            fFilterData[person] = result;
+            return result;
+        }
+
+        public IList<ISearchResult> FindAll(string searchPattern)
+        {
+            var result = new List<ISearchResult>();
+
+            Regex regex = GKUtils.InitMaskRegex(searchPattern);
+
+            int num = fPersons.Count;
+            for (int i = 0; i < num; i++) {
+                TreeChartPerson person = fPersons[i];
+                GDMIndividualRecord iRec = person.Rec;
+                if (iRec == null) continue;
+
+                string fullname = GKUtils.GetNameString(iRec, true, false);
+                if (GKUtils.MatchesRegex(fullname, regex)) {
+                    result.Add(new SearchResult(iRec));
+                }
+            }
+
+            return result;
+        }
+
+        #endregion
+
+        #region Navigation
+
+        public TreeChartPerson FindPersonByRec(GDMIndividualRecord iRec)
+        {
+            if (iRec != null) {
+                int num = fPersons.Count;
+                for (int i = 0; i < num; i++) {
+                    TreeChartPerson p = fPersons[i];
+                    if (p.Rec == iRec) {
+                        return p;
+                    }
+                }
+            }
+
+            return null;
+        }
+
+        public TreeChartPerson FindPersonByCoords(int aX, int aY)
+        {
+            TreeChartPerson result = null;
+
+            aX -= fOffsetX;
+            aY -= fOffsetY;
+            int num = fPersons.Count;
+            for (int i = 0; i < num; i++) {
+                TreeChartPerson p = fPersons[i];
+                if (p.Rect.Contains(aX, aY)) {
+                    result = p;
+                    break;
+                }
+            }
+
+            return result;
+        }
+
+        #endregion
+
+        #region Drawing routines
+
+        public override void SetRenderer(ChartRenderer renderer)
+        {
+            base.SetRenderer(renderer);
+
+            InitSigns();
+            InitGraphics();
+        }
+
+        public void InitGraphics()
+        {
+            DoneGraphics();
+
+            fLinePen = fRenderer.CreatePen(ChartRenderer.GetColor(BSDColors.Black), 1f);
+            fDottedLinePen = fRenderer.CreatePen(ChartRenderer.GetColor(BSDColors.Black), 1f, new float[] {4.0F, 2.0F});
+            fDecorativeLinePen = fRenderer.CreatePen(ChartRenderer.GetColor(BSDColors.Silver), 1f);
+            fDottedDecorativeLinePen = fRenderer.CreatePen(ChartRenderer.GetColor(BSDColors.Silver), 1f, new float[] {4.0F, 2.0F});
+            fSolidBlack = fRenderer.CreateSolidBrush(ChartRenderer.GetColor(BSDColors.Black));
+        }
+
+        private void DoneGraphics()
+        {
+            if (fLinePen != null) fLinePen.Dispose();
+            if (fDecorativeLinePen != null) fDecorativeLinePen.Dispose();
+            if (fSolidBlack != null) fSolidBlack.Dispose();
+        }
+
+        public static ExtRect GetExpanderRect(ExtRect personRect)
+        {
+            ExtRect expRt = ExtRect.Create(personRect.Left, personRect.Top - 18, personRect.Left + 16 - 1, personRect.Top - 2);
+            return expRt;
+        }
+
+        public static ExtRect GetInfoRect(ExtRect personRect)
+        {
+            ExtRect expRt = ExtRect.Create(personRect.Right - 16, personRect.Top - 18, personRect.Right, personRect.Top - 2);
+            return expRt;
+        }
+
+        public static ExtRect GetPersonExpandRect(ExtRect personRect)
+        {
+            int x = personRect.Left + (personRect.GetWidth() - 16) / 2;
+            ExtRect expRt = ExtRect.Create(x, personRect.Top - 18, x + 16 - 1, personRect.Top - 2);
+            return expRt;
+        }
+
+        private bool IsPersonVisible(ExtRect pnRect)
+        {
+            return fVisibleArea.IntersectsWith(pnRect);
+        }
+
+        private bool IsLineVisible(int x1, int y1, int x2, int y2)
+        {
+            if (fVisibleArea.GetWidth() <= 0 || fVisibleArea.GetHeight() <= 0) {
+                return false;
+            }
+
+            var rangeX = new Range<int>(fVisibleArea.Left, fVisibleArea.Right);
+            var rangeY = new Range<int>(fVisibleArea.Top, fVisibleArea.Bottom);
+
+            if (x2 < x1) {
+                int tmp = x1;
+                x1 = x2;
+                x2 = tmp;
+            }
+
+            if (y2 < y1) {
+                int tmp = y1;
+                y1 = y2;
+                y2 = tmp;
+            }
+
+            return rangeX.IsOverlapped(new Range<int>(x1, x2)) && rangeY.IsOverlapped(new Range<int>(y1, y2));
+        }
+
+        private void DrawLine(int x1, int y1, int x2, int y2)
+        {
+            DrawLine(x1, y1, x2, y2, fLinePen, fDecorativeLinePen);
+        }
+
+        private void DrawLine(int x1, int y1, int x2, int y2, IPen linePen, IPen decorativeLinePen)
+        {
+            if (!IsLineVisible(x1, y1, x2, y2)) return;
+
+            int sX = fOffsetX + x1;
+            int sX2 = fOffsetX + x2;
+            int sY = fOffsetY + y1;
+            int sY2 = fOffsetY + y2;
+            fRenderer.DrawLine(linePen, sX, sY, sX2, sY2);
+
+            if (fOptions.Decorative) {
+                if (sX == sX2) {
+                    fRenderer.DrawLine(decorativeLinePen, sX + 1, sY + 1, sX2 + 1, sY2 - 1);
+                } else if (sY == sY2) {
+                    fRenderer.DrawLine(decorativeLinePen, sX + 1, sY + 1, sX2 + 0, sY2 + 1);
+                }
+            }
+        }
+
+        private void DrawBorder(IPen xpen, ExtRect rt, bool dead, TreeChartPerson person)
+        {
+            IColor bColor = person.GetFillColor(dead);
+            if (fHighlightedPerson == person) {
+                bColor = bColor.Lighter(HIGHLIGHTED_VAL);
+            }
+
+            if (person.Sex == GDMSex.svFemale) {
+                fRenderer.DrawRoundedRectangle(xpen, bColor, rt.Left, rt.Top, rt.GetWidth(), rt.GetHeight(), 6);
+            } else {
+                fRenderer.DrawRectangle(xpen, bColor, rt.Left, rt.Top, rt.GetWidth(), rt.GetHeight());
+            }
+        }
+
+        private void DrawPerson(TreeChartPerson person, ChartDrawMode drawMode)
+        {
+            try {
+                ExtRect prt = person.Rect;
+                if (drawMode == ChartDrawMode.dmInteractive && !IsPersonVisible(prt))
+                    return;
+
+                prt.Offset(fOffsetX, fOffsetY);
+
+                if (person.IsDead) {
+                    ExtRect dt = prt.GetOffset(-2, -2);
+                    DrawBorder(null, dt, true, person);
+                }
+
+                IPen xpen = null;
+                try {
+                    if (drawMode == ChartDrawMode.dmInteractive && person.Selected) {
+                        IColor penColor = person.GetSelectedColor();
+                        xpen = fRenderer.CreatePen(penColor, 2.0f);
+                    } else {
+                        xpen = fRenderer.CreatePen(ChartRenderer.GetColor(BSDColors.Black), 1.0f);
+                    }
+
+                    DrawBorder(xpen, prt, false, person);
+                } finally {
+                    if (xpen != null)
+                        xpen.Dispose();
+                }
+
+                ExtRect brt = prt;
+                if (person.Portrait != null) {
+                    ExtRect portRt = person.PortraitArea.GetOffset(prt.Left, prt.Top);
+                    fRenderer.DrawImage(person.Portrait, portRt.Left, portRt.Top,
+                                        portRt.GetWidth(), portRt.GetHeight());
+
+                    prt.Left += person.PortraitWidth;
+                }
+
+                int bh = fRenderer.GetTextHeight(fBoldFont);
+                int th = fRenderer.GetTextHeight(fDrawFont);
+                int ry = prt.Top + fNodePadding;
+
+                int lines = person.Lines.Length;
+                for (int k = 0; k < lines; k++) {
+                    string line = person.Lines[k];
+
+                    int lh;
+                    IFont font;
+                    if (fOptions.BoldNames && k < person.NameLines) {
+                        lh = bh;
+                        font = fBoldFont;
+                    } else {
+                        lh = th;
+                        font = fDrawFont;
+                    }
+
+                    int stw = fRenderer.GetTextWidth(line, font);
+                    int rx = prt.Left + ((prt.Right - prt.Left + 1) - stw) / 2;
+
+                    fRenderer.DrawString(line, font, fSolidBlack, rx, ry);
+
+                    ry += lh;
+                }
+
+                if (fOptions.SignsVisible && !person.Signs.IsEmpty()) {
+                    int i = 0;
+                    for (var cps = SpecialUserRef.urRI_StGeorgeCross; cps <= SpecialUserRef.urLast; cps++) {
+                        if (!person.Signs.Contains(cps)) continue;
+
+                        IImage pic = fSignsPic[(int)cps];
+                        fRenderer.DrawImage(pic, brt.Right, brt.Top - 21 + i * pic.Height);
+                        i++;
+                    }
+                }
+
+                // only interactive mode
+                if (drawMode == ChartDrawMode.dmInteractive) {
+                    if (person.CanExpand) {
+                        ExtRect expRt = GetExpanderRect(brt);
+                        fRenderer.DrawImage(fExpPic, expRt.Left, expRt.Top);
+                    }
+
+                    if (person.IsCollapsed) {
+                        ExtRect expRt = GetPersonExpandRect(brt);
+                        fRenderer.DrawImage(fPersExpPic, expRt.Left, expRt.Top);
+                    }
+
+                    if (person.Selected) {
+                        ExtRect infoRt = GetInfoRect(brt);
+                        fRenderer.DrawImage(fInfoPic, infoRt.Left, infoRt.Top);
+                    }
+
+                    // draw CI only for existing individuals
+                    if (fCertaintyIndex && person.Rec != null) {
+                        string cas = string.Format("{0:0.00}", person.CertaintyAssessment);
+                        fRenderer.DrawString(cas, fDrawFont, fSolidBlack, brt.Left, brt.Bottom);
+                    }
+                }
+            } catch (Exception ex) {
+                Logger.WriteError("TreeChartModel.DrawPerson()", ex);
+            }
+        }
+
+        private bool IsDottedLines(TreeChartPerson person)
+        {
+            return (person != null && person.Adopted && fOptions.DottedLinesOfAdoptedChildren);
+        }
+
+        private void DrawAncestors(TreeChartPerson person, ChartDrawMode drawMode)
+        {
+            if (person.IsCollapsed || (person.Father == null && person.Mother == null)) {
+                return;
+            }
+
+            Draw(person.Father, TreeChartKind.ckAncestors, drawMode);
+            Draw(person.Mother, TreeChartKind.ckAncestors, drawMode);
+
+            int crY, parY;
+            if (!fOptions.InvertedTree) {
+                crY = person.PtY - fLevelDistance / 2;
+                parY = (person.Father != null) ? person.Father.PtY + person.Father.Height : person.Mother.PtY + person.Mother.Height;
+            } else {
+                crY = person.PtY + person.Height + fLevelDistance / 2;
+                parY = (person.Father != null) ? person.Father.PtY : person.Mother.PtY;
+            }
+
+            bool dotted = IsDottedLines(person);
+            var linePen = (!dotted) ? fLinePen : fDottedLinePen;
+            var decorativeLinePen = (!dotted) ? fDecorativeLinePen : fDottedDecorativeLinePen;
+
+            DrawLine(person.PtX, crY, person.PtX, person.PtY, linePen, decorativeLinePen); // v
+
+            string marrDate = null;
+
+            if (person.Father != null) {
+                DrawLine(person.Father.PtX, crY, person.PtX, crY, linePen, decorativeLinePen); // h
+                DrawLine(person.Father.PtX, parY, person.Father.PtX, crY, linePen, decorativeLinePen); // v
+
+                if (!string.IsNullOrEmpty(person.Father.MarriageDate) && marrDate == null) {
+                    marrDate = person.Father.MarriageDate;
+                }
+            }
+
+            if (person.Mother != null) {
+                DrawLine(person.PtX, crY, person.Mother.PtX, crY, linePen, decorativeLinePen); // h
+                DrawLine(person.Mother.PtX, parY, person.Mother.PtX, crY, linePen, decorativeLinePen); // v
+
+                if (!string.IsNullOrEmpty(person.Mother.MarriageDate) && marrDate == null) {
+                    marrDate = person.Mother.MarriageDate;
+                }
+            }
+
+            if (!string.IsNullOrEmpty(marrDate)) {
+                int q = (!fOptions.InvertedTree) ? 1 : 2;
+                DrawText(marrDate, person.PtX, crY, q);
+            }
+        }
+
+        private void DrawText(string text, float x, float y, int quad = 2)
+        {
+            // quadrant clockwise from 00 hours
+            x += fOffsetX;
+            y += fOffsetY;
+            ExtSizeF tsz = fRenderer.GetTextSize(text, fDrawFont);
+
+            switch (quad) {
+                case 1:
+                    y -= tsz.Height;
+                    break;
+                case 2:
+                    break;
+                case 3:
+                    x -= tsz.Width;
+                    break;
+                case 4:
+                    x -= tsz.Width;
+                    y -= tsz.Height;
+                    break;
+            }
+
+            fRenderer.DrawString(text, fDrawFont, fSolidBlack, x, y);
+        }
+
+        private void DrawDescendants(TreeChartPerson person, ChartDrawMode drawMode)
+        {
+            int spousesCount = person.GetSpousesCount();
+            int childrenCount = person.GetChildsCount();
+
+            // draw lines of spouses
+            int spbOfs = (person.Height - 10) / (spousesCount + 1);
+            int spbBeg = person.PtY + (person.Height - spbOfs * (spousesCount - 1)) / 2;
+            switch (person.Sex) {
+                case GDMSex.svMale:
+                    for (int i = 0; i < spousesCount; i++) {
+                        TreeChartPerson spouse = person.GetSpouse(i);
+
+                        int spbV = spbBeg + spbOfs * i;
+                        DrawLine(person.Rect.Right + 1, spbV, spouse.Rect.Left, spbV); // h
+
+                        if (!string.IsNullOrEmpty(spouse.MarriageDate)) {
+                            int q = (!fOptions.InvertedTree) ? 4 : 3;
+                            DrawText(spouse.MarriageDate, spouse.Rect.Left, spbV, q);
+                        }
+                    }
+                    break;
+
+                case GDMSex.svFemale:
+                    for (int i = 0; i < spousesCount; i++) {
+                        TreeChartPerson spouse = person.GetSpouse(i);
+
+                        int spbV = spbBeg + spbOfs * i;
+                        DrawLine(spouse.Rect.Right + 1, spbV, person.Rect.Left, spbV); // h
+
+                        if (!string.IsNullOrEmpty(spouse.MarriageDate)) {
+                            int q = (!fOptions.InvertedTree) ? 1 : 2;
+                            DrawText(spouse.MarriageDate, spouse.Rect.Right + 1, spbV, q);
+                        }
+                    }
+                    break;
+            }
+
+            // draw spouses
+            for (int i = 0; i < spousesCount; i++) {
+                Draw(person.GetSpouse(i), TreeChartKind.ckDescendants, drawMode);
+            }
+
+            // draw lines of children
+            if (!person.IsCollapsed && childrenCount != 0) {
+                // draw children
+                for (int i = 0; i < childrenCount; i++) {
+                    Draw(person.GetChild(i), TreeChartKind.ckDescendants, drawMode);
+                }
+
+                int crY;
+                if (!fOptions.InvertedTree) {
+                    crY = person.PtY + person.Height + fLevelDistance / 2;
+                } else {
+                    crY = person.PtY - fLevelDistance / 2;
+                }
+
+                int cx = 0;
+                if (person.BaseSpouse == null || (person.BaseSpouse.GetSpousesCount() > 1)) {
+                    cx = person.PtX;
+                    spbBeg = person.PtY + person.Height - 1;
+                } else {
+                    switch (person.Sex) {
+                        case GDMSex.svMale:
+                            cx = (person.Rect.Right + person.BaseSpouse.Rect.Left) / 2;
+                            break;
+
+                        case GDMSex.svFemale:
+                            cx = (person.BaseSpouse.Rect.Right + person.Rect.Left) / 2;
+                            break;
+                    }
+
+                    spbBeg -= spbOfs / 2;
+                }
+
+                DrawLine(cx, spbBeg, cx, crY); // v
+
+                TreeChartPerson child0 = person.GetChild(0);
+                int chY = (!fOptions.InvertedTree) ? child0.PtY : child0.PtY + child0.Height;
+
+                for (int i = 0; i < childrenCount; i++) {
+                    TreeChartPerson child = person.GetChild(i);
+
+                    bool dotted = IsDottedLines(child);
+                    var linePen = (!dotted) ? fLinePen : fDottedLinePen;
+                    var decorativeLinePen = (!dotted) ? fDecorativeLinePen : fDottedDecorativeLinePen;
+
+                    if (childrenCount > 1) {
+                        int jX;
+                        if (i < childrenCount / 2) {
+                            jX = Math.Min(cx, person.GetChild(i + 1).PtX);
+                        } else {
+                            jX = Math.Max(cx, person.GetChild(i - 1).PtX);
+                        }
+
+                        DrawLine(child.PtX, crY, jX, crY, linePen, decorativeLinePen); // h
+                    }
+
+                    DrawLine(child.PtX, crY, child.PtX, chY, linePen, decorativeLinePen); // v
+                }
+            }
+        }
+
+        public void Draw(ChartDrawMode drawMode)
+        {
+            InitGraphics();
+            Draw(fRoot, fKind, drawMode);
+        }
+
+        private void Draw(TreeChartPerson person, TreeChartKind dirKind, ChartDrawMode drawMode)
+        {
+            if (person == null) return;
+
+            switch (dirKind)
+            {
+                case TreeChartKind.ckAncestors:
+                    DrawAncestors(person, drawMode);
+                    break;
+
+                case TreeChartKind.ckDescendants:
+                    DrawDescendants(person, drawMode);
+                    break;
+
+                case TreeChartKind.ckBoth:
+                    if (person == fRoot || dirKind == TreeChartKind.ckAncestors) DrawAncestors(person, drawMode);
+                    if (person == fRoot || dirKind == TreeChartKind.ckDescendants) DrawDescendants(person, drawMode);
+                    break;
+            }
+
+            DrawPerson(person, drawMode);
+        }
+
+        private void InternalDraw(ChartDrawMode drawMode, BackgroundMode background, int fSPX, int fSPY)
+        {
+            // dummy
+        }
+
+        #endregion
+
+        public static bool CheckTreeChartSize(GDMTree tree, GDMIndividualRecord iRec, TreeChartKind chartKind)
+        {
+            bool result = true;
+            if (!GlobalOptions.Instance.CheckTreeSize) return result;
+
+            if (chartKind == TreeChartKind.ckAncestors || chartKind == TreeChartKind.ckBoth) {
+                int ancCount = GKUtils.GetAncestorsCount(tree, iRec);
+                if (ancCount > 2048) {
+                    AppHost.StdDialogs.ShowMessage(string.Format(LangMan.LS(LSID.LSID_AncestorsNumberIsInvalid), ancCount.ToString()));
+                    return false;
+                }
+            }
+
+            if (chartKind >= TreeChartKind.ckDescendants && chartKind <= TreeChartKind.ckBoth) {
+                int descCount = GKUtils.GetDescendantsCount(tree, iRec);
+                if (descCount > 2048) {
+                    AppHost.StdDialogs.ShowMessage(string.Format(LangMan.LS(LSID.LSID_DescendantsNumberIsInvalid), descCount.ToString()));
+                    result = false;
+                }
+            }
+
+            return result;
+        }
+    }
+}