﻿/*
 *  "GEDKeeper", the personal genealogical database editor.
 *  Copyright (C) 2009-2021 by Sergey V. Zhdanovskih.
 *
 *  This file is part of "GEDKeeper".
 *
 *  This program is free software: you can redistribute it and/or modify
 *  it under the terms of the GNU General Public License as published by
 *  the Free Software Foundation, either version 3 of the License, or
 *  (at your option) any later version.
 *
 *  This program is distributed in the hope that it will be useful,
 *  but WITHOUT ANY WARRANTY; without even the implied warranty of
 *  MERCHANTABILITY or FITNESS FOR A PARTICULAR PURPOSE.  See the
 *  GNU General Public License for more details.
 *
 *  You should have received a copy of the GNU General Public License
 *  along with this program.  If not, see <http://www.gnu.org/licenses/>.
 */

using System;
using BSLib;
using BSLib.Design;
using BSLib.Design.Graphics;
using GKCore.Charts;
using GKCore.Interfaces;

using BSDColors = BSLib.Design.BSDConsts.Colors;

namespace GKCore.Options
{
    public enum DeepMode
    {
        None, Background, Foreground
    }

    /// <summary>
    /// 
    /// </summary>
    public sealed class TreeChartOptions : BaseObject, IOptions
    {
        public static readonly int MALE_COLOR = -3750145; // FFC6C6FF
        public static readonly int FEMALE_COLOR = -14650; // FFFFC6C6
        public static readonly int UNK_SEX_COLOR = -14593; // FFFFC6FF
        public static readonly int UN_HUSBAND_COLOR = -2631681; // FFD7D7FF
        public static readonly int UN_WIFE_COLOR = -10281; // FFFFD7D7

<<<<<<< HEAD
        private int fDepthLimitAncestors;
        private int fDepthLimitDescendants;

=======
>>>>>>> 194d52f9
        public bool ChildlessExclude;
        public bool Decorative;
        public bool FamilyVisible;
        public bool NameVisible;
        public bool PatronymicVisible;
        public bool NickVisible;
        public bool DiffLines;
        public bool BirthDateVisible;
        public bool DeathDateVisible;
        public bool OnlyYears;
        public bool Kinship;
        public bool PortraitsVisible;
        public bool DefaultPortraits;
        public bool SignsVisible;
        public bool CertaintyIndexVisible;
        public bool TraceSelected;
        public bool InvertedTree;
        public bool MarriagesDates;
        public bool ShowPlaces;
        public bool HideUnknownSpouses;
        public bool DottedLinesOfAdoptedChildren;
        public bool SeparateDatesAndPlacesLines;
        public bool BoldNames;

        public bool AutoAlign; // debug option, for future purposes
        public GfxBorderStyle BorderStyle;
        public DeepMode DeepMode;

        public IColor MaleColor;
        public IColor FemaleColor;
        public IColor UnkSexColor;
        public IColor UnHusbandColor;
        public IColor UnWifeColor;

        public string DefFontName;
        public int DefFontSize;
        public IColor DefFontColor;
        public BSDTypes.FontStyle DefFontStyle;

        public int BranchDistance;
        public int LevelDistance;
        public int Margins;
        public int SpouseDistance;

<<<<<<< HEAD
        public int DepthLimitAncestors
        {
            get { return fDepthLimitAncestors; }
            set { fDepthLimitAncestors = value; }
        }

        public int DepthLimitDescendants
        {
            get { return fDepthLimitDescendants; }
            set { fDepthLimitDescendants = value; }
        }
=======
        public int DepthLimit { get; set; }
>>>>>>> 194d52f9

        public TreeChartOptions()
        {
            FamilyVisible = true;
            NameVisible = true;
            PatronymicVisible = true;
            NickVisible = true;
            DiffLines = true;

            BirthDateVisible = true;
            DeathDateVisible = true;
            OnlyYears = true;

            Kinship = false;
            PortraitsVisible = true;
            DefaultPortraits = false;
            SignsVisible = false;
            CertaintyIndexVisible = false;
            TraceSelected = true;
            ChildlessExclude = false;
            Decorative = true;
            InvertedTree = false;
            MarriagesDates = false;
            ShowPlaces = false;
            HideUnknownSpouses = false;
            DottedLinesOfAdoptedChildren = false;
            SeparateDatesAndPlacesLines = false;
            BoldNames = false;

            AutoAlign = true;
            BorderStyle = GfxBorderStyle.None;
            DeepMode = DeepMode.None;

            MaleColor = ChartRenderer.GetColor(MALE_COLOR);
            FemaleColor = ChartRenderer.GetColor(FEMALE_COLOR);
            UnkSexColor = ChartRenderer.GetColor(UNK_SEX_COLOR);
            UnHusbandColor = ChartRenderer.GetColor(UN_HUSBAND_COLOR);
            UnWifeColor = ChartRenderer.GetColor(UN_WIFE_COLOR);

            DefFontName = AppHost.GfxProvider.GetDefaultFontName();
            DefFontSize = 8;
            DefFontColor = ChartRenderer.GetColor(BSDColors.Black);
            DefFontStyle = BSDTypes.FontStyle.None;

            BranchDistance = TreeChartModel.DEF_BRANCH_DISTANCE;
            LevelDistance = TreeChartModel.DEF_LEVEL_DISTANCE;
            Margins = TreeChartModel.DEF_MARGINS;
            SpouseDistance = TreeChartModel.DEF_SPOUSE_DISTANCE;
        }

        public void Assign(IOptions source)
        {
            TreeChartOptions srcOptions = source as TreeChartOptions;
            if (srcOptions == null) return;

            FamilyVisible = srcOptions.FamilyVisible;
            NameVisible = srcOptions.NameVisible;
            PatronymicVisible = srcOptions.PatronymicVisible;
            NickVisible = srcOptions.NickVisible;
            DiffLines = srcOptions.DiffLines;
            BirthDateVisible = srcOptions.BirthDateVisible;
            DeathDateVisible = srcOptions.DeathDateVisible;
            OnlyYears = srcOptions.OnlyYears;
            Kinship = srcOptions.Kinship;
            PortraitsVisible = srcOptions.PortraitsVisible;
            DefaultPortraits = srcOptions.DefaultPortraits;
            SignsVisible = srcOptions.SignsVisible;
            CertaintyIndexVisible = srcOptions.CertaintyIndexVisible;
            TraceSelected = srcOptions.TraceSelected;
            ChildlessExclude = srcOptions.ChildlessExclude;
            Decorative = srcOptions.Decorative;
            MaleColor = srcOptions.MaleColor;
            FemaleColor = srcOptions.FemaleColor;
            UnkSexColor = srcOptions.UnkSexColor;
            UnHusbandColor = srcOptions.UnHusbandColor;
            UnWifeColor = srcOptions.UnWifeColor;
            DefFontName = srcOptions.DefFontName;
            DefFontSize = srcOptions.DefFontSize;
            DefFontColor = srcOptions.DefFontColor;
            DefFontStyle = srcOptions.DefFontStyle;
            InvertedTree = srcOptions.InvertedTree;
            MarriagesDates = srcOptions.MarriagesDates;
            ShowPlaces = srcOptions.ShowPlaces;
            HideUnknownSpouses = srcOptions.HideUnknownSpouses;
            DottedLinesOfAdoptedChildren = srcOptions.DottedLinesOfAdoptedChildren;
            SeparateDatesAndPlacesLines = srcOptions.SeparateDatesAndPlacesLines;
            BoldNames = srcOptions.BoldNames;

            BranchDistance = srcOptions.BranchDistance;
            LevelDistance = srcOptions.LevelDistance;
            Margins = srcOptions.Margins;
            SpouseDistance = srcOptions.SpouseDistance;
        }

        public void LoadFromFile(IniFile iniFile)
        {
            if (iniFile == null)
                throw new ArgumentNullException("iniFile");

            FamilyVisible = iniFile.ReadBool("Chart", "FamilyVisible", true);
            NameVisible = iniFile.ReadBool("Chart", "NameVisible", true);
            PatronymicVisible = iniFile.ReadBool("Chart", "PatronymicVisible", true);
            NickVisible = iniFile.ReadBool("Chart", "NickVisible", true);
            DiffLines = iniFile.ReadBool("Chart", "DiffLines", true);

            BirthDateVisible = iniFile.ReadBool("Chart", "BirthDateVisible", true);
            DeathDateVisible = iniFile.ReadBool("Chart", "DeathDateVisible", true);
            OnlyYears = iniFile.ReadBool("Chart", "OnlyYears", true);

            Kinship = iniFile.ReadBool("Chart", "Kinship", false);
            SignsVisible = iniFile.ReadBool("Chart", "SignsVisible", false);
            PortraitsVisible = iniFile.ReadBool("Chart", "PortraitsVisible", true);
            DefaultPortraits = iniFile.ReadBool("Chart", "DefaultPortraits", false);
            CertaintyIndexVisible = iniFile.ReadBool("Chart", "CertaintyIndexVisible", false);
            TraceSelected = iniFile.ReadBool("Chart", "TraceSelected", true);
            ChildlessExclude = iniFile.ReadBool("Chart", "ChildlessExclude", false);
            Decorative = iniFile.ReadBool("Chart", "Decorative", true);
            //DeepMode = (DeepMode)iniFile.ReadInteger("Chart", "DeepMode", 0);
            InvertedTree = iniFile.ReadBool("Chart", "InvertedTree", false);
            MarriagesDates = iniFile.ReadBool("Chart", "MarriagesDates", false);
            ShowPlaces = iniFile.ReadBool("Chart", "ShowPlaces", false);
            HideUnknownSpouses = iniFile.ReadBool("Chart", "HideUnknownSpouses", false);
            DottedLinesOfAdoptedChildren = iniFile.ReadBool("Chart", "DottedLinesOfAdoptedChildren", false);
            SeparateDatesAndPlacesLines = iniFile.ReadBool("Chart", "SeparateDatesAndPlacesLines", false);
            BoldNames = iniFile.ReadBool("Chart", "BoldNames", false);

            MaleColor = ChartRenderer.GetColor(iniFile.ReadInteger("Chart", "MaleColor", MALE_COLOR));
            FemaleColor = ChartRenderer.GetColor(iniFile.ReadInteger("Chart", "FemaleColor", FEMALE_COLOR));
            UnkSexColor = ChartRenderer.GetColor(iniFile.ReadInteger("Chart", "UnkSexColor", UNK_SEX_COLOR));
            UnHusbandColor = ChartRenderer.GetColor(iniFile.ReadInteger("Chart", "UnHusbandColor", UN_HUSBAND_COLOR));
            UnWifeColor = ChartRenderer.GetColor(iniFile.ReadInteger("Chart", "UnWifeColor", UN_WIFE_COLOR));

            DefFontName = iniFile.ReadString("Chart", "FontName", AppHost.GfxProvider.GetDefaultFontName());
            DefFontSize = iniFile.ReadInteger("Chart", "FontSize", 8);
            DefFontColor = ChartRenderer.GetColor(iniFile.ReadInteger("Chart", "FontColor", BSDColors.Black));
            DefFontStyle = (BSDTypes.FontStyle)iniFile.ReadInteger("Chart", "FontStyle", 0);

            BranchDistance = iniFile.ReadInteger("Chart", "BranchDistance", TreeChartModel.DEF_BRANCH_DISTANCE);
            LevelDistance = iniFile.ReadInteger("Chart", "LevelDistance", TreeChartModel.DEF_LEVEL_DISTANCE);
            Margins = iniFile.ReadInteger("Chart", "Margins", TreeChartModel.DEF_MARGINS);
            SpouseDistance = iniFile.ReadInteger("Chart", "SpouseDistance", TreeChartModel.DEF_SPOUSE_DISTANCE);

<<<<<<< HEAD
            fDepthLimitAncestors = iniFile.ReadInteger("Chart", "DepthLimit", -1);
            fDepthLimitDescendants = iniFile.ReadInteger("Chart", "DepthLimitDescendants", -1);
=======
            DepthLimit = iniFile.ReadInteger("Chart", "DepthLimit", -1);
>>>>>>> 194d52f9
        }

        public void SaveToFile(IniFile iniFile)
        {
            if (iniFile == null)
                throw new ArgumentNullException("iniFile");

            iniFile.WriteBool("Chart", "FamilyVisible", FamilyVisible);
            iniFile.WriteBool("Chart", "NameVisible", NameVisible);
            iniFile.WriteBool("Chart", "PatronymicVisible", PatronymicVisible);
            iniFile.WriteBool("Chart", "NickVisible", NickVisible);
            iniFile.WriteBool("Chart", "DiffLines", DiffLines);

            iniFile.WriteBool("Chart", "BirthDateVisible", BirthDateVisible);
            iniFile.WriteBool("Chart", "DeathDateVisible", DeathDateVisible);
            iniFile.WriteBool("Chart", "OnlyYears", OnlyYears);

            iniFile.WriteBool("Chart", "Kinship", Kinship);
            iniFile.WriteBool("Chart", "SignsVisible", SignsVisible);
            iniFile.WriteBool("Chart", "PortraitsVisible", PortraitsVisible);
            iniFile.WriteBool("Chart", "DefaultPortraits", DefaultPortraits);
            iniFile.WriteBool("Chart", "CertaintyIndexVisible", CertaintyIndexVisible);
            iniFile.WriteBool("Chart", "TraceSelected", TraceSelected);
            iniFile.WriteBool("Chart", "ChildlessExclude", ChildlessExclude);
            iniFile.WriteBool("Chart", "Decorative", Decorative);
            //iniFile.WriteInteger("Chart", "DeepMode", (int)DeepMode);
            iniFile.WriteBool("Chart", "InvertedTree", InvertedTree);
            iniFile.WriteBool("Chart", "MarriagesDates", MarriagesDates);
            iniFile.WriteBool("Chart", "ShowPlaces", ShowPlaces);
            iniFile.WriteBool("Chart", "HideUnknownSpouses", HideUnknownSpouses);
            iniFile.WriteBool("Chart", "DottedLinesOfAdoptedChildren", DottedLinesOfAdoptedChildren);
            iniFile.WriteBool("Chart", "SeparateDatesAndPlacesLines", SeparateDatesAndPlacesLines);
            iniFile.WriteBool("Chart", "BoldNames", BoldNames);

            iniFile.WriteInteger("Chart", "MaleColor", MaleColor.ToArgb());
            iniFile.WriteInteger("Chart", "FemaleColor", FemaleColor.ToArgb());
            iniFile.WriteInteger("Chart", "UnkSexColor", UnkSexColor.ToArgb());
            iniFile.WriteInteger("Chart", "UnHusbandColor", UnHusbandColor.ToArgb());
            iniFile.WriteInteger("Chart", "UnWifeColor", UnWifeColor.ToArgb());

            iniFile.WriteString("Chart", "FontName", DefFontName);
            iniFile.WriteInteger("Chart", "FontSize", DefFontSize);
            iniFile.WriteInteger("Chart", "FontColor", DefFontColor.ToArgb());
            iniFile.WriteInteger("Chart", "FontStyle", (byte)DefFontStyle);

            iniFile.WriteInteger("Chart", "BranchDistance", BranchDistance);
            iniFile.WriteInteger("Chart", "LevelDistance", LevelDistance);
            iniFile.WriteInteger("Chart", "Margins", Margins);
            iniFile.WriteInteger("Chart", "SpouseDistance", SpouseDistance);

<<<<<<< HEAD
            iniFile.WriteInteger("Chart", "DepthLimit", fDepthLimitAncestors);
            iniFile.WriteInteger("Chart", "DepthLimitDescendants", fDepthLimitDescendants);
=======
            iniFile.WriteInteger("Chart", "DepthLimit", DepthLimit);
>>>>>>> 194d52f9
        }
    }
}
<|MERGE_RESOLUTION|>--- conflicted
+++ resolved
@@ -1,319 +1,295 @@
-﻿/*
- *  "GEDKeeper", the personal genealogical database editor.
- *  Copyright (C) 2009-2021 by Sergey V. Zhdanovskih.
- *
- *  This file is part of "GEDKeeper".
- *
- *  This program is free software: you can redistribute it and/or modify
- *  it under the terms of the GNU General Public License as published by
- *  the Free Software Foundation, either version 3 of the License, or
- *  (at your option) any later version.
- *
- *  This program is distributed in the hope that it will be useful,
- *  but WITHOUT ANY WARRANTY; without even the implied warranty of
- *  MERCHANTABILITY or FITNESS FOR A PARTICULAR PURPOSE.  See the
- *  GNU General Public License for more details.
- *
- *  You should have received a copy of the GNU General Public License
- *  along with this program.  If not, see <http://www.gnu.org/licenses/>.
- */
-
-using System;
-using BSLib;
-using BSLib.Design;
-using BSLib.Design.Graphics;
-using GKCore.Charts;
-using GKCore.Interfaces;
-
-using BSDColors = BSLib.Design.BSDConsts.Colors;
-
-namespace GKCore.Options
-{
-    public enum DeepMode
-    {
-        None, Background, Foreground
-    }
-
-    /// <summary>
-    /// 
-    /// </summary>
-    public sealed class TreeChartOptions : BaseObject, IOptions
-    {
-        public static readonly int MALE_COLOR = -3750145; // FFC6C6FF
-        public static readonly int FEMALE_COLOR = -14650; // FFFFC6C6
-        public static readonly int UNK_SEX_COLOR = -14593; // FFFFC6FF
-        public static readonly int UN_HUSBAND_COLOR = -2631681; // FFD7D7FF
-        public static readonly int UN_WIFE_COLOR = -10281; // FFFFD7D7
-
-<<<<<<< HEAD
-        private int fDepthLimitAncestors;
-        private int fDepthLimitDescendants;
-
-=======
->>>>>>> 194d52f9
-        public bool ChildlessExclude;
-        public bool Decorative;
-        public bool FamilyVisible;
-        public bool NameVisible;
-        public bool PatronymicVisible;
-        public bool NickVisible;
-        public bool DiffLines;
-        public bool BirthDateVisible;
-        public bool DeathDateVisible;
-        public bool OnlyYears;
-        public bool Kinship;
-        public bool PortraitsVisible;
-        public bool DefaultPortraits;
-        public bool SignsVisible;
-        public bool CertaintyIndexVisible;
-        public bool TraceSelected;
-        public bool InvertedTree;
-        public bool MarriagesDates;
-        public bool ShowPlaces;
-        public bool HideUnknownSpouses;
-        public bool DottedLinesOfAdoptedChildren;
-        public bool SeparateDatesAndPlacesLines;
-        public bool BoldNames;
-
-        public bool AutoAlign; // debug option, for future purposes
-        public GfxBorderStyle BorderStyle;
-        public DeepMode DeepMode;
-
-        public IColor MaleColor;
-        public IColor FemaleColor;
-        public IColor UnkSexColor;
-        public IColor UnHusbandColor;
-        public IColor UnWifeColor;
-
-        public string DefFontName;
-        public int DefFontSize;
-        public IColor DefFontColor;
-        public BSDTypes.FontStyle DefFontStyle;
-
-        public int BranchDistance;
-        public int LevelDistance;
-        public int Margins;
-        public int SpouseDistance;
-
-<<<<<<< HEAD
-        public int DepthLimitAncestors
-        {
-            get { return fDepthLimitAncestors; }
-            set { fDepthLimitAncestors = value; }
-        }
-
-        public int DepthLimitDescendants
-        {
-            get { return fDepthLimitDescendants; }
-            set { fDepthLimitDescendants = value; }
-        }
-=======
-        public int DepthLimit { get; set; }
->>>>>>> 194d52f9
-
-        public TreeChartOptions()
-        {
-            FamilyVisible = true;
-            NameVisible = true;
-            PatronymicVisible = true;
-            NickVisible = true;
-            DiffLines = true;
-
-            BirthDateVisible = true;
-            DeathDateVisible = true;
-            OnlyYears = true;
-
-            Kinship = false;
-            PortraitsVisible = true;
-            DefaultPortraits = false;
-            SignsVisible = false;
-            CertaintyIndexVisible = false;
-            TraceSelected = true;
-            ChildlessExclude = false;
-            Decorative = true;
-            InvertedTree = false;
-            MarriagesDates = false;
-            ShowPlaces = false;
-            HideUnknownSpouses = false;
-            DottedLinesOfAdoptedChildren = false;
-            SeparateDatesAndPlacesLines = false;
-            BoldNames = false;
-
-            AutoAlign = true;
-            BorderStyle = GfxBorderStyle.None;
-            DeepMode = DeepMode.None;
-
-            MaleColor = ChartRenderer.GetColor(MALE_COLOR);
-            FemaleColor = ChartRenderer.GetColor(FEMALE_COLOR);
-            UnkSexColor = ChartRenderer.GetColor(UNK_SEX_COLOR);
-            UnHusbandColor = ChartRenderer.GetColor(UN_HUSBAND_COLOR);
-            UnWifeColor = ChartRenderer.GetColor(UN_WIFE_COLOR);
-
-            DefFontName = AppHost.GfxProvider.GetDefaultFontName();
-            DefFontSize = 8;
-            DefFontColor = ChartRenderer.GetColor(BSDColors.Black);
-            DefFontStyle = BSDTypes.FontStyle.None;
-
-            BranchDistance = TreeChartModel.DEF_BRANCH_DISTANCE;
-            LevelDistance = TreeChartModel.DEF_LEVEL_DISTANCE;
-            Margins = TreeChartModel.DEF_MARGINS;
-            SpouseDistance = TreeChartModel.DEF_SPOUSE_DISTANCE;
-        }
-
-        public void Assign(IOptions source)
-        {
-            TreeChartOptions srcOptions = source as TreeChartOptions;
-            if (srcOptions == null) return;
-
-            FamilyVisible = srcOptions.FamilyVisible;
-            NameVisible = srcOptions.NameVisible;
-            PatronymicVisible = srcOptions.PatronymicVisible;
-            NickVisible = srcOptions.NickVisible;
-            DiffLines = srcOptions.DiffLines;
-            BirthDateVisible = srcOptions.BirthDateVisible;
-            DeathDateVisible = srcOptions.DeathDateVisible;
-            OnlyYears = srcOptions.OnlyYears;
-            Kinship = srcOptions.Kinship;
-            PortraitsVisible = srcOptions.PortraitsVisible;
-            DefaultPortraits = srcOptions.DefaultPortraits;
-            SignsVisible = srcOptions.SignsVisible;
-            CertaintyIndexVisible = srcOptions.CertaintyIndexVisible;
-            TraceSelected = srcOptions.TraceSelected;
-            ChildlessExclude = srcOptions.ChildlessExclude;
-            Decorative = srcOptions.Decorative;
-            MaleColor = srcOptions.MaleColor;
-            FemaleColor = srcOptions.FemaleColor;
-            UnkSexColor = srcOptions.UnkSexColor;
-            UnHusbandColor = srcOptions.UnHusbandColor;
-            UnWifeColor = srcOptions.UnWifeColor;
-            DefFontName = srcOptions.DefFontName;
-            DefFontSize = srcOptions.DefFontSize;
-            DefFontColor = srcOptions.DefFontColor;
-            DefFontStyle = srcOptions.DefFontStyle;
-            InvertedTree = srcOptions.InvertedTree;
-            MarriagesDates = srcOptions.MarriagesDates;
-            ShowPlaces = srcOptions.ShowPlaces;
-            HideUnknownSpouses = srcOptions.HideUnknownSpouses;
-            DottedLinesOfAdoptedChildren = srcOptions.DottedLinesOfAdoptedChildren;
-            SeparateDatesAndPlacesLines = srcOptions.SeparateDatesAndPlacesLines;
-            BoldNames = srcOptions.BoldNames;
-
-            BranchDistance = srcOptions.BranchDistance;
-            LevelDistance = srcOptions.LevelDistance;
-            Margins = srcOptions.Margins;
-            SpouseDistance = srcOptions.SpouseDistance;
-        }
-
-        public void LoadFromFile(IniFile iniFile)
-        {
-            if (iniFile == null)
-                throw new ArgumentNullException("iniFile");
-
-            FamilyVisible = iniFile.ReadBool("Chart", "FamilyVisible", true);
-            NameVisible = iniFile.ReadBool("Chart", "NameVisible", true);
-            PatronymicVisible = iniFile.ReadBool("Chart", "PatronymicVisible", true);
-            NickVisible = iniFile.ReadBool("Chart", "NickVisible", true);
-            DiffLines = iniFile.ReadBool("Chart", "DiffLines", true);
-
-            BirthDateVisible = iniFile.ReadBool("Chart", "BirthDateVisible", true);
-            DeathDateVisible = iniFile.ReadBool("Chart", "DeathDateVisible", true);
-            OnlyYears = iniFile.ReadBool("Chart", "OnlyYears", true);
-
-            Kinship = iniFile.ReadBool("Chart", "Kinship", false);
-            SignsVisible = iniFile.ReadBool("Chart", "SignsVisible", false);
-            PortraitsVisible = iniFile.ReadBool("Chart", "PortraitsVisible", true);
-            DefaultPortraits = iniFile.ReadBool("Chart", "DefaultPortraits", false);
-            CertaintyIndexVisible = iniFile.ReadBool("Chart", "CertaintyIndexVisible", false);
-            TraceSelected = iniFile.ReadBool("Chart", "TraceSelected", true);
-            ChildlessExclude = iniFile.ReadBool("Chart", "ChildlessExclude", false);
-            Decorative = iniFile.ReadBool("Chart", "Decorative", true);
-            //DeepMode = (DeepMode)iniFile.ReadInteger("Chart", "DeepMode", 0);
-            InvertedTree = iniFile.ReadBool("Chart", "InvertedTree", false);
-            MarriagesDates = iniFile.ReadBool("Chart", "MarriagesDates", false);
-            ShowPlaces = iniFile.ReadBool("Chart", "ShowPlaces", false);
-            HideUnknownSpouses = iniFile.ReadBool("Chart", "HideUnknownSpouses", false);
-            DottedLinesOfAdoptedChildren = iniFile.ReadBool("Chart", "DottedLinesOfAdoptedChildren", false);
-            SeparateDatesAndPlacesLines = iniFile.ReadBool("Chart", "SeparateDatesAndPlacesLines", false);
-            BoldNames = iniFile.ReadBool("Chart", "BoldNames", false);
-
-            MaleColor = ChartRenderer.GetColor(iniFile.ReadInteger("Chart", "MaleColor", MALE_COLOR));
-            FemaleColor = ChartRenderer.GetColor(iniFile.ReadInteger("Chart", "FemaleColor", FEMALE_COLOR));
-            UnkSexColor = ChartRenderer.GetColor(iniFile.ReadInteger("Chart", "UnkSexColor", UNK_SEX_COLOR));
-            UnHusbandColor = ChartRenderer.GetColor(iniFile.ReadInteger("Chart", "UnHusbandColor", UN_HUSBAND_COLOR));
-            UnWifeColor = ChartRenderer.GetColor(iniFile.ReadInteger("Chart", "UnWifeColor", UN_WIFE_COLOR));
-
-            DefFontName = iniFile.ReadString("Chart", "FontName", AppHost.GfxProvider.GetDefaultFontName());
-            DefFontSize = iniFile.ReadInteger("Chart", "FontSize", 8);
-            DefFontColor = ChartRenderer.GetColor(iniFile.ReadInteger("Chart", "FontColor", BSDColors.Black));
-            DefFontStyle = (BSDTypes.FontStyle)iniFile.ReadInteger("Chart", "FontStyle", 0);
-
-            BranchDistance = iniFile.ReadInteger("Chart", "BranchDistance", TreeChartModel.DEF_BRANCH_DISTANCE);
-            LevelDistance = iniFile.ReadInteger("Chart", "LevelDistance", TreeChartModel.DEF_LEVEL_DISTANCE);
-            Margins = iniFile.ReadInteger("Chart", "Margins", TreeChartModel.DEF_MARGINS);
-            SpouseDistance = iniFile.ReadInteger("Chart", "SpouseDistance", TreeChartModel.DEF_SPOUSE_DISTANCE);
-
-<<<<<<< HEAD
-            fDepthLimitAncestors = iniFile.ReadInteger("Chart", "DepthLimit", -1);
-            fDepthLimitDescendants = iniFile.ReadInteger("Chart", "DepthLimitDescendants", -1);
-=======
-            DepthLimit = iniFile.ReadInteger("Chart", "DepthLimit", -1);
->>>>>>> 194d52f9
-        }
-
-        public void SaveToFile(IniFile iniFile)
-        {
-            if (iniFile == null)
-                throw new ArgumentNullException("iniFile");
-
-            iniFile.WriteBool("Chart", "FamilyVisible", FamilyVisible);
-            iniFile.WriteBool("Chart", "NameVisible", NameVisible);
-            iniFile.WriteBool("Chart", "PatronymicVisible", PatronymicVisible);
-            iniFile.WriteBool("Chart", "NickVisible", NickVisible);
-            iniFile.WriteBool("Chart", "DiffLines", DiffLines);
-
-            iniFile.WriteBool("Chart", "BirthDateVisible", BirthDateVisible);
-            iniFile.WriteBool("Chart", "DeathDateVisible", DeathDateVisible);
-            iniFile.WriteBool("Chart", "OnlyYears", OnlyYears);
-
-            iniFile.WriteBool("Chart", "Kinship", Kinship);
-            iniFile.WriteBool("Chart", "SignsVisible", SignsVisible);
-            iniFile.WriteBool("Chart", "PortraitsVisible", PortraitsVisible);
-            iniFile.WriteBool("Chart", "DefaultPortraits", DefaultPortraits);
-            iniFile.WriteBool("Chart", "CertaintyIndexVisible", CertaintyIndexVisible);
-            iniFile.WriteBool("Chart", "TraceSelected", TraceSelected);
-            iniFile.WriteBool("Chart", "ChildlessExclude", ChildlessExclude);
-            iniFile.WriteBool("Chart", "Decorative", Decorative);
-            //iniFile.WriteInteger("Chart", "DeepMode", (int)DeepMode);
-            iniFile.WriteBool("Chart", "InvertedTree", InvertedTree);
-            iniFile.WriteBool("Chart", "MarriagesDates", MarriagesDates);
-            iniFile.WriteBool("Chart", "ShowPlaces", ShowPlaces);
-            iniFile.WriteBool("Chart", "HideUnknownSpouses", HideUnknownSpouses);
-            iniFile.WriteBool("Chart", "DottedLinesOfAdoptedChildren", DottedLinesOfAdoptedChildren);
-            iniFile.WriteBool("Chart", "SeparateDatesAndPlacesLines", SeparateDatesAndPlacesLines);
-            iniFile.WriteBool("Chart", "BoldNames", BoldNames);
-
-            iniFile.WriteInteger("Chart", "MaleColor", MaleColor.ToArgb());
-            iniFile.WriteInteger("Chart", "FemaleColor", FemaleColor.ToArgb());
-            iniFile.WriteInteger("Chart", "UnkSexColor", UnkSexColor.ToArgb());
-            iniFile.WriteInteger("Chart", "UnHusbandColor", UnHusbandColor.ToArgb());
-            iniFile.WriteInteger("Chart", "UnWifeColor", UnWifeColor.ToArgb());
-
-            iniFile.WriteString("Chart", "FontName", DefFontName);
-            iniFile.WriteInteger("Chart", "FontSize", DefFontSize);
-            iniFile.WriteInteger("Chart", "FontColor", DefFontColor.ToArgb());
-            iniFile.WriteInteger("Chart", "FontStyle", (byte)DefFontStyle);
-
-            iniFile.WriteInteger("Chart", "BranchDistance", BranchDistance);
-            iniFile.WriteInteger("Chart", "LevelDistance", LevelDistance);
-            iniFile.WriteInteger("Chart", "Margins", Margins);
-            iniFile.WriteInteger("Chart", "SpouseDistance", SpouseDistance);
-
-<<<<<<< HEAD
-            iniFile.WriteInteger("Chart", "DepthLimit", fDepthLimitAncestors);
-            iniFile.WriteInteger("Chart", "DepthLimitDescendants", fDepthLimitDescendants);
-=======
-            iniFile.WriteInteger("Chart", "DepthLimit", DepthLimit);
->>>>>>> 194d52f9
-        }
-    }
-}
+﻿/*
+ *  "GEDKeeper", the personal genealogical database editor.
+ *  Copyright (C) 2009-2021 by Sergey V. Zhdanovskih.
+ *
+ *  This file is part of "GEDKeeper".
+ *
+ *  This program is free software: you can redistribute it and/or modify
+ *  it under the terms of the GNU General Public License as published by
+ *  the Free Software Foundation, either version 3 of the License, or
+ *  (at your option) any later version.
+ *
+ *  This program is distributed in the hope that it will be useful,
+ *  but WITHOUT ANY WARRANTY; without even the implied warranty of
+ *  MERCHANTABILITY or FITNESS FOR A PARTICULAR PURPOSE.  See the
+ *  GNU General Public License for more details.
+ *
+ *  You should have received a copy of the GNU General Public License
+ *  along with this program.  If not, see <http://www.gnu.org/licenses/>.
+ */
+
+using System;
+using BSLib;
+using BSLib.Design;
+using BSLib.Design.Graphics;
+using GKCore.Charts;
+using GKCore.Interfaces;
+
+using BSDColors = BSLib.Design.BSDConsts.Colors;
+
+namespace GKCore.Options
+{
+    public enum DeepMode
+    {
+        None, Background, Foreground
+    }
+
+    /// <summary>
+    /// 
+    /// </summary>
+    public sealed class TreeChartOptions : BaseObject, IOptions
+    {
+        public static readonly int MALE_COLOR = -3750145; // FFC6C6FF
+        public static readonly int FEMALE_COLOR = -14650; // FFFFC6C6
+        public static readonly int UNK_SEX_COLOR = -14593; // FFFFC6FF
+        public static readonly int UN_HUSBAND_COLOR = -2631681; // FFD7D7FF
+        public static readonly int UN_WIFE_COLOR = -10281; // FFFFD7D7
+
+        public bool ChildlessExclude;
+        public bool Decorative;
+        public bool FamilyVisible;
+        public bool NameVisible;
+        public bool PatronymicVisible;
+        public bool NickVisible;
+        public bool DiffLines;
+        public bool BirthDateVisible;
+        public bool DeathDateVisible;
+        public bool OnlyYears;
+        public bool Kinship;
+        public bool PortraitsVisible;
+        public bool DefaultPortraits;
+        public bool SignsVisible;
+        public bool CertaintyIndexVisible;
+        public bool TraceSelected;
+        public bool InvertedTree;
+        public bool MarriagesDates;
+        public bool ShowPlaces;
+        public bool HideUnknownSpouses;
+        public bool DottedLinesOfAdoptedChildren;
+        public bool SeparateDatesAndPlacesLines;
+        public bool BoldNames;
+
+        public bool AutoAlign; // debug option, for future purposes
+        public GfxBorderStyle BorderStyle;
+        public DeepMode DeepMode;
+
+        public IColor MaleColor;
+        public IColor FemaleColor;
+        public IColor UnkSexColor;
+        public IColor UnHusbandColor;
+        public IColor UnWifeColor;
+
+        public string DefFontName;
+        public int DefFontSize;
+        public IColor DefFontColor;
+        public BSDTypes.FontStyle DefFontStyle;
+
+        public int BranchDistance;
+        public int LevelDistance;
+        public int Margins;
+        public int SpouseDistance;
+
+        public int DepthLimit { get; set; }
+        public int DepthLimitAncestors { get; set; }
+        public int DepthLimitDescendants { get; set; }
+
+        public TreeChartOptions()
+        {
+            FamilyVisible = true;
+            NameVisible = true;
+            PatronymicVisible = true;
+            NickVisible = true;
+            DiffLines = true;
+
+            BirthDateVisible = true;
+            DeathDateVisible = true;
+            OnlyYears = true;
+
+            Kinship = false;
+            PortraitsVisible = true;
+            DefaultPortraits = false;
+            SignsVisible = false;
+            CertaintyIndexVisible = false;
+            TraceSelected = true;
+            ChildlessExclude = false;
+            Decorative = true;
+            InvertedTree = false;
+            MarriagesDates = false;
+            ShowPlaces = false;
+            HideUnknownSpouses = false;
+            DottedLinesOfAdoptedChildren = false;
+            SeparateDatesAndPlacesLines = false;
+            BoldNames = false;
+
+            AutoAlign = true;
+            BorderStyle = GfxBorderStyle.None;
+            DeepMode = DeepMode.None;
+
+            MaleColor = ChartRenderer.GetColor(MALE_COLOR);
+            FemaleColor = ChartRenderer.GetColor(FEMALE_COLOR);
+            UnkSexColor = ChartRenderer.GetColor(UNK_SEX_COLOR);
+            UnHusbandColor = ChartRenderer.GetColor(UN_HUSBAND_COLOR);
+            UnWifeColor = ChartRenderer.GetColor(UN_WIFE_COLOR);
+
+            DefFontName = AppHost.GfxProvider.GetDefaultFontName();
+            DefFontSize = 8;
+            DefFontColor = ChartRenderer.GetColor(BSDColors.Black);
+            DefFontStyle = BSDTypes.FontStyle.None;
+
+            BranchDistance = TreeChartModel.DEF_BRANCH_DISTANCE;
+            LevelDistance = TreeChartModel.DEF_LEVEL_DISTANCE;
+            Margins = TreeChartModel.DEF_MARGINS;
+            SpouseDistance = TreeChartModel.DEF_SPOUSE_DISTANCE;
+        }
+
+        public void Assign(IOptions source)
+        {
+            TreeChartOptions srcOptions = source as TreeChartOptions;
+            if (srcOptions == null) return;
+
+            FamilyVisible = srcOptions.FamilyVisible;
+            NameVisible = srcOptions.NameVisible;
+            PatronymicVisible = srcOptions.PatronymicVisible;
+            NickVisible = srcOptions.NickVisible;
+            DiffLines = srcOptions.DiffLines;
+            BirthDateVisible = srcOptions.BirthDateVisible;
+            DeathDateVisible = srcOptions.DeathDateVisible;
+            OnlyYears = srcOptions.OnlyYears;
+            Kinship = srcOptions.Kinship;
+            PortraitsVisible = srcOptions.PortraitsVisible;
+            DefaultPortraits = srcOptions.DefaultPortraits;
+            SignsVisible = srcOptions.SignsVisible;
+            CertaintyIndexVisible = srcOptions.CertaintyIndexVisible;
+            TraceSelected = srcOptions.TraceSelected;
+            ChildlessExclude = srcOptions.ChildlessExclude;
+            Decorative = srcOptions.Decorative;
+            MaleColor = srcOptions.MaleColor;
+            FemaleColor = srcOptions.FemaleColor;
+            UnkSexColor = srcOptions.UnkSexColor;
+            UnHusbandColor = srcOptions.UnHusbandColor;
+            UnWifeColor = srcOptions.UnWifeColor;
+            DefFontName = srcOptions.DefFontName;
+            DefFontSize = srcOptions.DefFontSize;
+            DefFontColor = srcOptions.DefFontColor;
+            DefFontStyle = srcOptions.DefFontStyle;
+            InvertedTree = srcOptions.InvertedTree;
+            MarriagesDates = srcOptions.MarriagesDates;
+            ShowPlaces = srcOptions.ShowPlaces;
+            HideUnknownSpouses = srcOptions.HideUnknownSpouses;
+            DottedLinesOfAdoptedChildren = srcOptions.DottedLinesOfAdoptedChildren;
+            SeparateDatesAndPlacesLines = srcOptions.SeparateDatesAndPlacesLines;
+            BoldNames = srcOptions.BoldNames;
+
+            BranchDistance = srcOptions.BranchDistance;
+            LevelDistance = srcOptions.LevelDistance;
+            Margins = srcOptions.Margins;
+            SpouseDistance = srcOptions.SpouseDistance;
+        }
+
+        public void LoadFromFile(IniFile iniFile)
+        {
+            if (iniFile == null)
+                throw new ArgumentNullException("iniFile");
+
+            FamilyVisible = iniFile.ReadBool("Chart", "FamilyVisible", true);
+            NameVisible = iniFile.ReadBool("Chart", "NameVisible", true);
+            PatronymicVisible = iniFile.ReadBool("Chart", "PatronymicVisible", true);
+            NickVisible = iniFile.ReadBool("Chart", "NickVisible", true);
+            DiffLines = iniFile.ReadBool("Chart", "DiffLines", true);
+
+            BirthDateVisible = iniFile.ReadBool("Chart", "BirthDateVisible", true);
+            DeathDateVisible = iniFile.ReadBool("Chart", "DeathDateVisible", true);
+            OnlyYears = iniFile.ReadBool("Chart", "OnlyYears", true);
+
+            Kinship = iniFile.ReadBool("Chart", "Kinship", false);
+            SignsVisible = iniFile.ReadBool("Chart", "SignsVisible", false);
+            PortraitsVisible = iniFile.ReadBool("Chart", "PortraitsVisible", true);
+            DefaultPortraits = iniFile.ReadBool("Chart", "DefaultPortraits", false);
+            CertaintyIndexVisible = iniFile.ReadBool("Chart", "CertaintyIndexVisible", false);
+            TraceSelected = iniFile.ReadBool("Chart", "TraceSelected", true);
+            ChildlessExclude = iniFile.ReadBool("Chart", "ChildlessExclude", false);
+            Decorative = iniFile.ReadBool("Chart", "Decorative", true);
+            //DeepMode = (DeepMode)iniFile.ReadInteger("Chart", "DeepMode", 0);
+            InvertedTree = iniFile.ReadBool("Chart", "InvertedTree", false);
+            MarriagesDates = iniFile.ReadBool("Chart", "MarriagesDates", false);
+            ShowPlaces = iniFile.ReadBool("Chart", "ShowPlaces", false);
+            HideUnknownSpouses = iniFile.ReadBool("Chart", "HideUnknownSpouses", false);
+            DottedLinesOfAdoptedChildren = iniFile.ReadBool("Chart", "DottedLinesOfAdoptedChildren", false);
+            SeparateDatesAndPlacesLines = iniFile.ReadBool("Chart", "SeparateDatesAndPlacesLines", false);
+            BoldNames = iniFile.ReadBool("Chart", "BoldNames", false);
+
+            MaleColor = ChartRenderer.GetColor(iniFile.ReadInteger("Chart", "MaleColor", MALE_COLOR));
+            FemaleColor = ChartRenderer.GetColor(iniFile.ReadInteger("Chart", "FemaleColor", FEMALE_COLOR));
+            UnkSexColor = ChartRenderer.GetColor(iniFile.ReadInteger("Chart", "UnkSexColor", UNK_SEX_COLOR));
+            UnHusbandColor = ChartRenderer.GetColor(iniFile.ReadInteger("Chart", "UnHusbandColor", UN_HUSBAND_COLOR));
+            UnWifeColor = ChartRenderer.GetColor(iniFile.ReadInteger("Chart", "UnWifeColor", UN_WIFE_COLOR));
+
+            DefFontName = iniFile.ReadString("Chart", "FontName", AppHost.GfxProvider.GetDefaultFontName());
+            DefFontSize = iniFile.ReadInteger("Chart", "FontSize", 8);
+            DefFontColor = ChartRenderer.GetColor(iniFile.ReadInteger("Chart", "FontColor", BSDColors.Black));
+            DefFontStyle = (BSDTypes.FontStyle)iniFile.ReadInteger("Chart", "FontStyle", 0);
+
+            BranchDistance = iniFile.ReadInteger("Chart", "BranchDistance", TreeChartModel.DEF_BRANCH_DISTANCE);
+            LevelDistance = iniFile.ReadInteger("Chart", "LevelDistance", TreeChartModel.DEF_LEVEL_DISTANCE);
+            Margins = iniFile.ReadInteger("Chart", "Margins", TreeChartModel.DEF_MARGINS);
+            SpouseDistance = iniFile.ReadInteger("Chart", "SpouseDistance", TreeChartModel.DEF_SPOUSE_DISTANCE);
+
+            DepthLimit = iniFile.ReadInteger("Chart", "DepthLimit", -1);
+            DepthLimitAncestors = iniFile.ReadInteger("Chart", "DepthLimitAncestors", -1);
+            DepthLimitDescendants = iniFile.ReadInteger("Chart", "DepthLimitDescendants", -1);
+        }
+
+        public void SaveToFile(IniFile iniFile)
+        {
+            if (iniFile == null)
+                throw new ArgumentNullException("iniFile");
+
+            iniFile.WriteBool("Chart", "FamilyVisible", FamilyVisible);
+            iniFile.WriteBool("Chart", "NameVisible", NameVisible);
+            iniFile.WriteBool("Chart", "PatronymicVisible", PatronymicVisible);
+            iniFile.WriteBool("Chart", "NickVisible", NickVisible);
+            iniFile.WriteBool("Chart", "DiffLines", DiffLines);
+
+            iniFile.WriteBool("Chart", "BirthDateVisible", BirthDateVisible);
+            iniFile.WriteBool("Chart", "DeathDateVisible", DeathDateVisible);
+            iniFile.WriteBool("Chart", "OnlyYears", OnlyYears);
+
+            iniFile.WriteBool("Chart", "Kinship", Kinship);
+            iniFile.WriteBool("Chart", "SignsVisible", SignsVisible);
+            iniFile.WriteBool("Chart", "PortraitsVisible", PortraitsVisible);
+            iniFile.WriteBool("Chart", "DefaultPortraits", DefaultPortraits);
+            iniFile.WriteBool("Chart", "CertaintyIndexVisible", CertaintyIndexVisible);
+            iniFile.WriteBool("Chart", "TraceSelected", TraceSelected);
+            iniFile.WriteBool("Chart", "ChildlessExclude", ChildlessExclude);
+            iniFile.WriteBool("Chart", "Decorative", Decorative);
+            //iniFile.WriteInteger("Chart", "DeepMode", (int)DeepMode);
+            iniFile.WriteBool("Chart", "InvertedTree", InvertedTree);
+            iniFile.WriteBool("Chart", "MarriagesDates", MarriagesDates);
+            iniFile.WriteBool("Chart", "ShowPlaces", ShowPlaces);
+            iniFile.WriteBool("Chart", "HideUnknownSpouses", HideUnknownSpouses);
+            iniFile.WriteBool("Chart", "DottedLinesOfAdoptedChildren", DottedLinesOfAdoptedChildren);
+            iniFile.WriteBool("Chart", "SeparateDatesAndPlacesLines", SeparateDatesAndPlacesLines);
+            iniFile.WriteBool("Chart", "BoldNames", BoldNames);
+
+            iniFile.WriteInteger("Chart", "MaleColor", MaleColor.ToArgb());
+            iniFile.WriteInteger("Chart", "FemaleColor", FemaleColor.ToArgb());
+            iniFile.WriteInteger("Chart", "UnkSexColor", UnkSexColor.ToArgb());
+            iniFile.WriteInteger("Chart", "UnHusbandColor", UnHusbandColor.ToArgb());
+            iniFile.WriteInteger("Chart", "UnWifeColor", UnWifeColor.ToArgb());
+
+            iniFile.WriteString("Chart", "FontName", DefFontName);
+            iniFile.WriteInteger("Chart", "FontSize", DefFontSize);
+            iniFile.WriteInteger("Chart", "FontColor", DefFontColor.ToArgb());
+            iniFile.WriteInteger("Chart", "FontStyle", (byte)DefFontStyle);
+
+            iniFile.WriteInteger("Chart", "BranchDistance", BranchDistance);
+            iniFile.WriteInteger("Chart", "LevelDistance", LevelDistance);
+            iniFile.WriteInteger("Chart", "Margins", Margins);
+            iniFile.WriteInteger("Chart", "SpouseDistance", SpouseDistance);
+
+            iniFile.WriteInteger("Chart", "DepthLimit", DepthLimit);
+            iniFile.WriteInteger("Chart", "DepthLimitAncestors", DepthLimitAncestors);
+            iniFile.WriteInteger("Chart", "DepthLimitDescendants", DepthLimitDescendants);
+        }
+    }
+}