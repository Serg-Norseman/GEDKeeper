--- conflicted
+++ resolved
@@ -1,258 +1,255 @@
-﻿/*
- *  "GEDKeeper", the personal genealogical database editor.
- *  Copyright (C) 2009-2017 by Sergey V. Zhdanovskih.
- *
- *  This file is part of "GEDKeeper".
- *
- *  This program is free software: you can redistribute it and/or modify
- *  it under the terms of the GNU General Public License as published by
- *  the Free Software Foundation, either version 3 of the License, or
- *  (at your option) any later version.
- *
- *  This program is distributed in the hope that it will be useful,
- *  but WITHOUT ANY WARRANTY; without even the implied warranty of
- *  MERCHANTABILITY or FITNESS FOR A PARTICULAR PURPOSE.  See the
- *  GNU General Public License for more details.
- *
- *  You should have received a copy of the GNU General Public License
- *  along with this program.  If not, see <http://www.gnu.org/licenses/>.
- */
-
-#if !NETSTANDARD
-
-<<<<<<< HEAD
-=======
-using BSLib.Design.Graphics;
->>>>>>> 20e60cd7
-using Elistia.DotNetRtfWriter;
-using BSLib;
-
-namespace GKCore.Export
-{
-    /// <summary>
-    /// 
-    /// </summary>
-    public class RTFWriter : CustomWriter
-    {
-        private sealed class FontHandler: TypeHandler<FontStruct>, IFont
-        {
-            public string FontFamilyName
-            {
-                get { return string.Empty; } // dummy
-            }
-
-            public string Name
-            {
-                get { return string.Empty; } // dummy
-            }
-
-            public float Size
-            {
-                get { return 0; } // dummy
-            }
-
-            public FontHandler(FontStruct handle) : base(handle)
-            {
-            }
-        }
-
-        private class FontStruct
-        {
-            public FontDescriptor FD;
-            public float Size;
-            public IColor OriginalColor;
-            public ColorDescriptor Color;
-            public bool Bold;
-            public bool Underline;
-        }
-
-        private readonly Align[] iAlignments = new Align[] { Align.Left, Align.Center, Align.Right, Align.FullyJustify };
-
-        private RtfDocument fDocument;
-        private RtfParagraph fParagraph;
-
-        public RTFWriter()
-        {
-        }
-
-        public override void BeginWrite()
-        {
-            PaperOrientation po = (fAlbumPage) ? PaperOrientation.Landscape : PaperOrientation.Portrait;
-            fDocument = new RtfDocument(PaperSize.A4, po, Lcid.English);
-        }
-
-        public override void EndWrite()
-        {
-            fDocument.save(fFileName);
-        }
-
-        public override void EnablePageNumbers()
-        {
-        }
-
-        public override void NewPage()
-        {
-        }
-
-        public override void NewLine(float spacingBefore = 0.0f, float spacingAfter = 0.0f)
-        {
-        }
-
-        private static RtfCharFormat addParagraphChunk(RtfParagraph par, string text, IFont font)
-        {
-            FontStruct fntStr = ((FontHandler)font).Handle;
-
-            par.DefaultCharFormat.Font = fntStr.FD;
-
-            int beg = par.Text.Length;
-            par.Text.Append(text);
-            int end = par.Text.Length - 1;
-
-            RtfCharFormat fmt = par.addCharFormat(beg, end);
-            fmt.Font = fntStr.FD;
-            fmt.FgColor = fntStr.Color;
-            fmt.FontSize = fntStr.Size;
-            if (fntStr.Bold) fmt.FontStyle.addStyle(FontStyleFlag.Bold);
-            if (fntStr.Underline) fmt.FontStyle.addStyle(FontStyleFlag.Underline);
-
-            return fmt;
-        }
-
-        public override void AddParagraph(string text, IFont font, TextAlignment alignment)
-        {
-            RtfParagraph par = fDocument.addParagraph();
-            par.Alignment = iAlignments[(int)alignment];
-            addParagraphChunk(par, text, font);
-        }
-
-        public override void AddParagraph(string text, IFont font)
-        {
-            RtfParagraph par = fDocument.addParagraph();
-            addParagraphChunk(par, text, font);
-        }
-
-        public override void AddParagraphAnchor(string text, IFont font, string anchor)
-        {
-            RtfParagraph par = fDocument.addParagraph();
-            RtfCharFormat fmt = addParagraphChunk(par, text, font);
-            fmt.Bookmark = anchor;
-        }
-
-        public override void AddParagraphLink(string text, IFont font, string link)
-        {
-            RtfParagraph par = fDocument.addParagraph();
-            RtfCharFormat fmt = addParagraphChunk(par, text, font);
-            fmt.LocalHyperlink = link;
-        }
-
-        public override void AddParagraphLink(string text, IFont font, string link, IFont linkFont)
-        {
-            RtfParagraph par = fDocument.addParagraph();
-            RtfCharFormat fmt = addParagraphChunk(par, text, font);
-            fmt.LocalHyperlink = link;
-        }
-
-        public override IFont CreateFont(string name, float size, bool bold, bool underline, IColor color)
-        {
-            if (string.IsNullOrEmpty(name)) name = "Times New Roman";
-
-            FontStruct fntStr = new FontStruct();
-            fntStr.FD = fDocument.createFont(name);
-            fntStr.OriginalColor = color;
-            fntStr.Color = fDocument.createColor(new RtfColor(color.GetCode()));
-            fntStr.Size = size;
-            fntStr.Bold = bold;
-            fntStr.Underline = underline;
-
-            return new FontHandler(fntStr);
-        }
-
-        public override void BeginMulticolumns(int columnCount, float columnSpacing)
-        {
-        }
-
-        public override void EndMulticolumns()
-        {
-        }
-
-        public override void BeginList()
-        {
-        }
-
-        public override void EndList()
-        {
-        }
-
-        public override void AddListItem(string text, IFont font)
-        {
-            RtfParagraph par = fDocument.addParagraph();
-
-            FontStruct fntStr = ((FontHandler)font).Handle;
-            var symFont = CreateFont("Symbol", fntStr.Size, fntStr.Bold, fntStr.Underline, fntStr.OriginalColor);
-
-            addParagraphChunk(par, "\t· ", symFont);
-            addParagraphChunk(par, text, font);
-        }
-
-        public override void AddListItemLink(string text, IFont font, string link, IFont linkFont)
-        {
-            RtfParagraph par = fDocument.addParagraph();
-
-            FontStruct fntStr = ((FontHandler)font).Handle;
-            var symFont = CreateFont("Symbol", fntStr.Size, fntStr.Bold, fntStr.Underline, fntStr.OriginalColor);
-
-            addParagraphChunk(par, "\t· ", symFont);
-            addParagraphChunk(par, text, font);
-
-            if (!string.IsNullOrEmpty(link)) {
-                RtfCharFormat fmt = addParagraphChunk(par, link, linkFont);
-                fmt.LocalHyperlink = link;
-            }
-        }
-
-        public override void BeginParagraph(TextAlignment alignment,
-                                            float spacingBefore, float spacingAfter,
-                                            float indent = 0.0f, bool keepTogether = false)
-        {
-            fParagraph = fDocument.addParagraph();
-            fParagraph.Alignment = iAlignments[(int)alignment];
-            
-            var margins = fParagraph.Margins;
-            margins[Direction.Top] = spacingBefore;
-            margins[Direction.Bottom] = spacingAfter;
-        }
-
-        public override void EndParagraph()
-        {
-        }
-
-        public override void AddParagraphChunk(string text, IFont font)
-        {
-            addParagraphChunk(fParagraph, text, font);
-        }
-
-        public override void AddParagraphChunkAnchor(string text, IFont font, string anchor)
-        {
-            RtfCharFormat fmt = addParagraphChunk(fParagraph, text, font);
-            fmt.Bookmark = anchor;
-        }
-
-        public override void AddParagraphChunkLink(string text, IFont font, string link, bool sup = false)
-        {
-            RtfCharFormat fmt = addParagraphChunk(fParagraph, text, font);
-            if (sup) fmt.FontStyle.addStyle(FontStyleFlag.Super);
-            fmt.LocalHyperlink = link;
-        }
-
-        public override void AddNote(string text, IFont font)
-        {
-            
-        }
-
-        public override void AddImage(IImage image)
-        {
-        }
-    }
-}
-
-#endif
+﻿/*
+ *  "GEDKeeper", the personal genealogical database editor.
+ *  Copyright (C) 2009-2017 by Sergey V. Zhdanovskih.
+ *
+ *  This file is part of "GEDKeeper".
+ *
+ *  This program is free software: you can redistribute it and/or modify
+ *  it under the terms of the GNU General Public License as published by
+ *  the Free Software Foundation, either version 3 of the License, or
+ *  (at your option) any later version.
+ *
+ *  This program is distributed in the hope that it will be useful,
+ *  but WITHOUT ANY WARRANTY; without even the implied warranty of
+ *  MERCHANTABILITY or FITNESS FOR A PARTICULAR PURPOSE.  See the
+ *  GNU General Public License for more details.
+ *
+ *  You should have received a copy of the GNU General Public License
+ *  along with this program.  If not, see <http://www.gnu.org/licenses/>.
+ */
+
+#if !NETSTANDARD
+
+using BSLib.Design.Graphics;
+using Elistia.DotNetRtfWriter;
+using BSLib;
+
+namespace GKCore.Export
+{
+    /// <summary>
+    /// 
+    /// </summary>
+    public class RTFWriter : CustomWriter
+    {
+        private sealed class FontHandler: TypeHandler<FontStruct>, IFont
+        {
+            public string FontFamilyName
+            {
+                get { return string.Empty; } // dummy
+            }
+
+            public string Name
+            {
+                get { return string.Empty; } // dummy
+            }
+
+            public float Size
+            {
+                get { return 0; } // dummy
+            }
+
+            public FontHandler(FontStruct handle) : base(handle)
+            {
+            }
+        }
+
+        private class FontStruct
+        {
+            public FontDescriptor FD;
+            public float Size;
+            public IColor OriginalColor;
+            public ColorDescriptor Color;
+            public bool Bold;
+            public bool Underline;
+        }
+
+        private readonly Align[] iAlignments = new Align[] { Align.Left, Align.Center, Align.Right, Align.FullyJustify };
+
+        private RtfDocument fDocument;
+        private RtfParagraph fParagraph;
+
+        public RTFWriter()
+        {
+        }
+
+        public override void BeginWrite()
+        {
+            PaperOrientation po = (fAlbumPage) ? PaperOrientation.Landscape : PaperOrientation.Portrait;
+            fDocument = new RtfDocument(PaperSize.A4, po, Lcid.English);
+        }
+
+        public override void EndWrite()
+        {
+            fDocument.save(fFileName);
+        }
+
+        public override void EnablePageNumbers()
+        {
+        }
+
+        public override void NewPage()
+        {
+        }
+
+        public override void NewLine(float spacingBefore = 0.0f, float spacingAfter = 0.0f)
+        {
+        }
+
+        private static RtfCharFormat addParagraphChunk(RtfParagraph par, string text, IFont font)
+        {
+            FontStruct fntStr = ((FontHandler)font).Handle;
+
+            par.DefaultCharFormat.Font = fntStr.FD;
+
+            int beg = par.Text.Length;
+            par.Text.Append(text);
+            int end = par.Text.Length - 1;
+
+            RtfCharFormat fmt = par.addCharFormat(beg, end);
+            fmt.Font = fntStr.FD;
+            fmt.FgColor = fntStr.Color;
+            fmt.FontSize = fntStr.Size;
+            if (fntStr.Bold) fmt.FontStyle.addStyle(FontStyleFlag.Bold);
+            if (fntStr.Underline) fmt.FontStyle.addStyle(FontStyleFlag.Underline);
+
+            return fmt;
+        }
+
+        public override void AddParagraph(string text, IFont font, TextAlignment alignment)
+        {
+            RtfParagraph par = fDocument.addParagraph();
+            par.Alignment = iAlignments[(int)alignment];
+            addParagraphChunk(par, text, font);
+        }
+
+        public override void AddParagraph(string text, IFont font)
+        {
+            RtfParagraph par = fDocument.addParagraph();
+            addParagraphChunk(par, text, font);
+        }
+
+        public override void AddParagraphAnchor(string text, IFont font, string anchor)
+        {
+            RtfParagraph par = fDocument.addParagraph();
+            RtfCharFormat fmt = addParagraphChunk(par, text, font);
+            fmt.Bookmark = anchor;
+        }
+
+        public override void AddParagraphLink(string text, IFont font, string link)
+        {
+            RtfParagraph par = fDocument.addParagraph();
+            RtfCharFormat fmt = addParagraphChunk(par, text, font);
+            fmt.LocalHyperlink = link;
+        }
+
+        public override void AddParagraphLink(string text, IFont font, string link, IFont linkFont)
+        {
+            RtfParagraph par = fDocument.addParagraph();
+            RtfCharFormat fmt = addParagraphChunk(par, text, font);
+            fmt.LocalHyperlink = link;
+        }
+
+        public override IFont CreateFont(string name, float size, bool bold, bool underline, IColor color)
+        {
+            if (string.IsNullOrEmpty(name)) name = "Times New Roman";
+
+            FontStruct fntStr = new FontStruct();
+            fntStr.FD = fDocument.createFont(name);
+            fntStr.OriginalColor = color;
+            fntStr.Color = fDocument.createColor(new RtfColor(color.GetCode()));
+            fntStr.Size = size;
+            fntStr.Bold = bold;
+            fntStr.Underline = underline;
+
+            return new FontHandler(fntStr);
+        }
+
+        public override void BeginMulticolumns(int columnCount, float columnSpacing)
+        {
+        }
+
+        public override void EndMulticolumns()
+        {
+        }
+
+        public override void BeginList()
+        {
+        }
+
+        public override void EndList()
+        {
+        }
+
+        public override void AddListItem(string text, IFont font)
+        {
+            RtfParagraph par = fDocument.addParagraph();
+
+            FontStruct fntStr = ((FontHandler)font).Handle;
+            var symFont = CreateFont("Symbol", fntStr.Size, fntStr.Bold, fntStr.Underline, fntStr.OriginalColor);
+
+            addParagraphChunk(par, "\t· ", symFont);
+            addParagraphChunk(par, text, font);
+        }
+
+        public override void AddListItemLink(string text, IFont font, string link, IFont linkFont)
+        {
+            RtfParagraph par = fDocument.addParagraph();
+
+            FontStruct fntStr = ((FontHandler)font).Handle;
+            var symFont = CreateFont("Symbol", fntStr.Size, fntStr.Bold, fntStr.Underline, fntStr.OriginalColor);
+
+            addParagraphChunk(par, "\t· ", symFont);
+            addParagraphChunk(par, text, font);
+
+            if (!string.IsNullOrEmpty(link)) {
+                RtfCharFormat fmt = addParagraphChunk(par, link, linkFont);
+                fmt.LocalHyperlink = link;
+            }
+        }
+
+        public override void BeginParagraph(TextAlignment alignment,
+                                            float spacingBefore, float spacingAfter,
+                                            float indent = 0.0f, bool keepTogether = false)
+        {
+            fParagraph = fDocument.addParagraph();
+            fParagraph.Alignment = iAlignments[(int)alignment];
+            
+            var margins = fParagraph.Margins;
+            margins[Direction.Top] = spacingBefore;
+            margins[Direction.Bottom] = spacingAfter;
+        }
+
+        public override void EndParagraph()
+        {
+        }
+
+        public override void AddParagraphChunk(string text, IFont font)
+        {
+            addParagraphChunk(fParagraph, text, font);
+        }
+
+        public override void AddParagraphChunkAnchor(string text, IFont font, string anchor)
+        {
+            RtfCharFormat fmt = addParagraphChunk(fParagraph, text, font);
+            fmt.Bookmark = anchor;
+        }
+
+        public override void AddParagraphChunkLink(string text, IFont font, string link, bool sup = false)
+        {
+            RtfCharFormat fmt = addParagraphChunk(fParagraph, text, font);
+            if (sup) fmt.FontStyle.addStyle(FontStyleFlag.Super);
+            fmt.LocalHyperlink = link;
+        }
+
+        public override void AddNote(string text, IFont font)
+        {
+            
+        }
+
+        public override void AddImage(IImage image)
+        {
+        }
+    }
+}
+
+#endif