--- conflicted
+++ resolved
@@ -1,1412 +1,1409 @@
-﻿<!DOCTYPE html>
-<html lang="en">
-<head>
-    <meta charset="utf-8" />
-    <meta http-equiv="Content-Type" content="text/html; charset=utf-8" />
-    <link rel="stylesheet" href="styles.css" type="text/css" />
-    <title>Change log</title>
-</head>
-<body>
-
-    <h1>Change log</h1>
-
-    <p>
-        <b>??.??.2023 [v2.26.2 &amp; v3.2.2]</b><ul>
-<<<<<<< HEAD
-            <li>Added a definition for the Icelandic relationship of father/mother brother (uncle) and father/mother sister (aunt).
-=======
-            <li>Added display of citations of sources of events in the information panel.
-            <li>Added output of all associations from the database to Navigator.
-            <li>Name display options extended to more places.
-            <li>Added partial (initial) localizations into Portuguese and Spanish.
->>>>>>> 6b55ccf7
-            <li>Added partial localization into Icelandic [Stridmann].
-            <li>Improved Ukrainian localization [Stridmann].
-            <li>Added localization into Hungarian [Lajos Kékesi].
-            <li>Added partial localization into Serbian.
-            <li>Minor fixes to localization files.
-        </ul>
-    </p>
-
-    <p>
-        <b>30.05.2023 [v2.26.1 &amp; v3.2.1]</b><ul>
-            <li>Fixed font selection in tree diagram options (GKv3).
-            <li>Missing text issue on very large tree diagrams with very small font (GKv3) is partially resolved.
-            <li>Added option (tree diagram window, mode menu) to display person IDs in trees (GKv2/3).
-            <li>Crash when saving very wide trees to bitmap files (GKv2/3) has been fixed.
-            <li>Fixed output and saving trees with background color or image to file (GKv2/3).
-            <li>Fixed display of the Russian language when executing scripts (GKv3).
-            <li>Adjusted line colors in trees (GKv2/3).
-            <li>Fixed display of notes in lists (GKv3).
-            <li>The display of portraits in the person edit dialog (GKv2) has been fixed.
-        </ul>
-    </p>
-
-    <p>
-        <b>14.05.2023 [v2.26.0/Windows &amp; v3.2.0/Linux,MacOS,Windows]</b><ul>
-            <li>Added an option to remember the overall size of the records info panels.
-            <li>Added control and closing of dependent windows when the main one is closed.
-            <li>Fixed errors in displaying tree diagrams.
-            <li>GKv3 has disabled support for the built-in VLC-based media player until a better option is found.
-            <li>Added pop-up years calculator to event editing.
-            <li>Implemented assembly of GKv3 package for MacOS [Alex Zaytsev].
-            <li>Updated, cleaned up and ported to GKv3 all plugins except GEDmill.
-        </ul>
-    </p>
-
-    <p>
-        <b>14.04.2023 [v2.25.2/Windows &amp; v3.1.0/Linux]</b><ul>
-            <li>
-                The first release of the 3rd cross-platform (Windows, Linux, MacOS) generation of GEDKeeper - GKv3 has been released.
-                This version is for Linux only.
-            <li>Updated Czech translation of plugins [Jerry Verner].
-            <li>Fixed many minor bugs in GKv3/Linux.
-            <li>Help updated.
-        </ul>
-    </p>
-
-    <p>
-        <b>02.04.2023 [v2.25.1]</b><ul>
-            <li>The .NET Framework has been downgraded to version 4.7.1 to be compatible with some versions of Mono (Fedora, FreeBSD).
-            <li>Fixed error loading images that require scaling.
-            <li>Fixed many minor bugs and shortcomings in the Linux implementation [tested by Andrey Maltsev].
-        </ul>
-    </p>
-
-    <p>
-        <b>28.03.2023 [v2.25.0]</b><ul>
-            <li>Fixed bug with missing spaces in notes.
-            <li>Updated Czech translation [Jerry Verner].
-            <li>Added display of days remaining until birth anniversaries, multiples of 10 and 25 years.
-            <li>Added display of marker tooltips with place names and dates in maps.
-            <li>Removed restriction on date ranges without known years.
-            <li>Added optional multipage printing of charts.
-            <li>Added the option to send the result of calculating the year of events from the Calculator plugin to the event editing dialog.
-            <li>Added feature to write to CSV from Lua scripts.
-            <li>Added sorting of event types by frequency of use in the event editing dialog.
-            <li>Added remembering filters in the record selection dialog (filter applying is now on the Enter button).
-            <li>Added remembering the last selected person in tree diagrams, and restoring when no other person is selected.
-            <li>
-                Added protection for the output of "extended woman surnames": if displaying only maiden or married surnames is selected,
-                but there are none, then the surname that is available is displayed (especially for children).
-            <li>Improved calculation of ages by chronological difference of years.
-            <li>Fixed display of person names in lists and tree (always the first in the list if the filtering language is not selected in the Navigator).
-            <li>Added recognition in files of non-standard designations of months in Russian, Dutch, French, German and Spanish.
-            <li>Added output of links to external resources by RFN tag.
-            <li>Fixed marriage surname and nickname reset when changing secondary structures of a person.
-            <li>Added remembering folders for saving scripts, images and reports.
-            <li>Added option to shorten date ranges in years only mode in tree charts.
-            <li>Removed plugins GKFoldersPlugin, GKImageViewerPlugin, GKTreeVizPlugin.
-            <li>The .NET Framework has been updated to version 4.7.2.
-        </ul>
-    </p>
-
-    <p>
-        <b>28.02.2023 [v2.24.0]</b><ul>
-            <li>"Data Quality" plugin has been merged with the "Check сonnection of families" tool.
-            <li>Added option to search and filter by all names.
-            <li>Program language cultures linked to system cultures for improved string sorting.
-            <li>Added handling hyperlinks in fact values.
-            <li>Removed experimental prototype of the terminal (console) implementation of the program.
-            <li>Removed sample plugin.
-            <li>Added support (recognition) of multimedia formats doc(x), xls(x), ppt(x), odt, ods, odp, djvu, zip, rar, 7z.
-            <li>The .NET Framework has been updated to version 4.6.2.
-            <li>Fixed many bugs.
-            <li>Added settings files for each of the supported language cultures.
-            <li>Added the ability to build a tree from a selected family record.
-            <li>The control of the maximum number of persons in the tree has been changed, taking into account the number of generations specified in the options.
-        </ul>
-    </p>
-
-    <p>
-        <b>14.01.2023 [v2.23.0]</b><ul>
-            <li>Fixed bugs loading places in maps.
-            <li>Added option to display special notes to persons in the tree (user references).
-            <li>Added option to switch the order of surnames in the tree.
-            <li>Export to Excel has been redesigned to export directly the contents of any list of records; added export to CSV format; function renamed to "Export table".
-            <li>Updated processing of Lua scripts; added operation to set `Primary` flag for multimedia links.
-            <li>Fixed bug with exporting statistics to Excel.
-            <li>Added support for themes; font options can be set in themes and alternative icons of interface elements.
-            <li>The .NET Framework has been updated to version 4.5.2.
-            <li>The "Calendar" plugin completely redesigned into a date converter.
-        </ul>
-    </p>
-
-    <p>
-        <b>28.11.2022 [v2.22.0]</b><ul>
-            <li>Added feature "Find and Replace".
-            <li>Fixed inconsistent display of names between list of persons and the information panel.
-            <li>Added output of event sources to the pedigree report.
-            <li>Improved support for portrait photos when importing files from FTB.
-            <li>Added option to highlight inaccessible media files.
-            <li>Added new diagnostic: detection of persons without any places.
-            <li>Added "Open in new window" function in tree chart.
-            <li>Added a new ancestry statistics report.
-            <li>Added automatic photo orientation correction.
-            <li>Updated German localization [Flexmaen].
-            <li>Fixed output of multimedia files in the GEDmill website generator.
-            <li>Fixed entering dates in regional formats.
-            <li>Added fan chart mode to ancestor circle chart.
-            <li>Added options to enable extended tree mode and maximize chart windows.
-            <li>Added an extended mode for displaying trees - with the ancestors of the spouses of the central person.
-            <li>Added output method and a file with useful tips for working with the program.
-            <li>Added options for advanced users: enable extended notes and disable saving "rich" names in GEDCOM files.
-            <li>Added option to save portraits inline in SVG files (or external files).
-            <li>Added output of portraits in SVG export files of tree diagrams.
-            <li>Fixed display error of some relationships [se-sss].
-        </ul>
-    </p>
-
-    <p>
-        <b>28.08.2022 [v2.21.0]</b><ul>
-            <li>Changed the display of several families of parents in the information panel.
-            <li>Added diagnostics for several families of parents in personal records.
-            <li>Added option to turn off extra tree chart controls.
-            <li>Added copy/paste operations in the list of associations.
-            <li>Improved merging of group and repository records, added copy/paste citations to repositories.
-            <li>Added functions of repair broken/partial links.
-            <li>Added new diagnostic for broken/partial links between persons and families.
-            <li>Added output of notes of events/facts in pedigrees.
-            <li>Added copy/paste operations in the lists of events (persons and families) and citations to sources.
-            <li>Added selection of person portrait areas for any number of arbitrary image files.
-            <li>Fixed bug with displaying portrait areas in collective photos.
-            <li>Improved relationship calculator.
-            <li>Switching previously used filters has been added to the Navigator plugin.
-            <li>Updated Czech translation [Jerry Verner].
-            <li>Added option to display localized signatures for calendars in dates.
-            <li>Added extended file backup plugin.
-            <li>Added an option to select the сertainty assessment algorithm.
-            <li>Improved and included in the distribution plugin Navigator.
-            <li>Added the feature to switch languages for display names in the Navigator plugin.
-            <li>Fixed a bug in the database splitting tool.
-        </ul>
-    </p>
-
-    <p>
-        <b>14.04.2022 [v2.20.1]</b><ul>
-            <li>Fixed support for negative coordinates in FTB files.
-            <li>Added option to display surnames in capital letters.
-            <li>Fixed error resetting name in person edit dialog when adding father/mother.
-            <li>Fixed double display of the surname in the person page in the generated site.
-            <li>Fixed an error in determining the kinship of cousins.
-            <li>Added the feature to display age in a person's card in the tree.
-            <li>Fixed a bug with displaying dialogs relative to the main window.
-            <li>Fixed issue with typing Return in note editor.
-        </ul>
-    </p>
-
-    <p>
-        <b>28.03.2022 [v2.20.0]</b><ul>
-            <li>Fixed declension of partial names in birthday message.
-            <li>Fixed a bug with calling the log and help in Linux.
-            <li>Fixed display of parents' names in person and family dialogs.
-            <li>Improved safely remove or fix media records with missing files.
-            <li>Fixed maximum text length limit in note editor.
-            <li>Fixed display of custom names of generalized events and facts.
-            <li>Added a tab and an editable list of children directly in the person's dialog.
-            <li>Added website generator plugin (GEDmill).
-            <li>Added an option to turn off minimizing the width of tree diagrams.
-            <li>Added the function to jump to the primary branch from the duplicate one in tree diagrams.
-            <li>Fixed display of divorce color in descendant trees.
-            <li>Fixed the work of the tool for splitting databases.
-            <li>Added option to display only localities when displaying places in tree diagrams.
-            <li>Removed locking the display of places with the "Years only" option in tree diagrams.
-            <li>Fixed a fail in the initialization of the regional culture object, the settings did not open.
-            <li>Added partial Kazakh localization [Erik].
-            <li>Polish localization proofreading [Waldemar Stoczkowski].
-            <li>Improved support for Linux Fedora packages.
-            <li>Added initial support for Linux Manjaro packages.
-            <li>Introduced the display of the borders of the tree diagram.
-        </ul>
-    </p>
-
-    <p>
-        <b>28.09.2021 [v2.19.0]</b><ul>
-            <li>Fixed a bug with filtering by locations, groups and sources.
-            <li>Added option to display names in reverse order - first name at the beginning, surname at the end.
-            <li>Fixed a bug in the work of events when creating an empty file, before loading any GEDCOM files.
-            <li>Added an option for short form of kinship in the relationship calculator and tree diagrams.
-            <li>Fixed full activation and data filling when calling plugins.
-            <li>Fixed getter and setter of items in comboboxes of calendars and interface language.
-            <li>Proofreading of Ukrainian localization [Oleksiy Diedush].
-            <li>Added a sample of Taras Shevchenko's genealogy [Oleksiy Diedush].
-            <li>Fixed focus issue in lists.
-            <li>Fixed extracting patronymic from complex name [Alex Zaytsev].
-            <li>Added ability to assign multiple places at once in the places manager [Alex Zaytsev].
-        </ul>
-    </p>
-
-    <p>
-        <b>28.07.2021 [v2.18.0]</b><ul>
-            <li>
-                Optimized data model to save memory [Alex Zaytsev]
-                (new achievement: 635 mb file (2.674.481 records) loaded in 3:46 minutes).
-            <li>Added option for separate depth of ancestors and descendants in tree diagrams [Milan Kosina].
-            <li>Added option to restrict geo-search by country.
-            <li>Added option to bold names in tree diagrams.
-            <li>To the record list added a context menu to merge selected items.
-            <li>
-                In the tool for verification of database added: dialog of details, quick transition to a record
-                and copying XRef to clipboard.
-            <li>
-                In the tool for analyzing connectivity/fragmentation of data, added: display of an identifier,
-                a dialog of details and a quick transition to a person record.
-            <li>Implemented support for years between 32 BC and 32 AD [Alex Zaytsev].
-            <li>Fixed slow display of large notes with html markup inside.
-            <li>Added some links to open data [Alex Zaytsev].
-            <li>Fixed a bug in the language editing dialog [Alex Zaytsev].
-            <li>Fixed drawing horizontal lines to adopted child in descendants diagram [Alex Zaytsev].
-            <li>Fixed bug with Hungarian date format for event editing dialog.
-            <li>Fixed pre-populating names for new records [Alex Zaytsev].
-            <li>Fixed patronymic editing according to the language of the name [Alex Zaytsev].
-            <li>Improved import of GEDCOM format from Ages files in terms of determining adopted children.
-            <li>Added optional feature to display dates and places in separate lines in tree diagrams.
-            <li>Fixed line break error in the information panel.
-            <li>Added feature of downloading and viewing multimedia via http links.
-            <li>Added transition to record of selected person from tree diagram.
-            <li>Added display of scale in the status bar of tree diagrams.
-            <li>Added three new reports: places, sources and repositories.
-            <li>Added experimental support for the Family.Show file format.
-            <li>Improved support of Geni file loading.
-        </ul>
-    </p>
-
-    <p>
-        <b>14.03.2021 [v2.17.0]</b><ul>
-            <li>Fixed a logical error in the default records filtering method.
-            <li>Optimized data model to save memory when loading large files (over 100 MB).
-            <li>Updated German translation [Patrik Studer].
-            <li>FreeBSD port developed [Alexey Dokuchaev].
-            <li>Improved import from WikiTree.
-            <li>Updated Czech translation [Jerry Verner].
-            <li>Added the feature to interrupt some long-running functions.
-            <li>Temporary fix for maps output (OSM replaced with GoogleMaps).
-            <li>Fixed work of geocoders.
-            <li>Added option for dotted lines of adopted children in the diagrams.
-            <li>Editing dates in dialogs adapted to regional formats.
-            <li>Added optional warnings for closing editing dialogs with unsaved changes.
-            <li>Added configurable DepthLimit for complete tree [Milan Kosina].
-            <li>Optimized regex searching in "Selecting record" form.
-            <li>Fixed bug of second first names displayed in a readonly 'Patronymic' field.
-            <li>Added option to automatically correct the first capital letter in the names.
-            <li>Fixed bug when adding spouse to existing person.
-            <li>Improved import from Geni (tag _MARNM).
-            <li>Fixed bug during importing data from "MyHeritage Family Tree Builder" [Milan Kosina].
-            <li>Fix inconsistent error message when loading GedML file [Walter Rawley].
-            <li>Added display of marriage dates of parents in tree diagrams.
-            <li>Added call quick information about the person in the tree diagrams.
-            <li>Implements maximum number of backups for each revision backup [Milan Kosina].
-        </ul>
-    </p>
-
-    <p>
-        <b>18.09.2019 [v2.16.2]</b><ul>
-            <li>Implemented moving notes up and down [Milan Kosina].
-            <li>Implemented line wrapping in the HyperView of information panel.
-            <li>Added check for file existence when creating multimedia records.
-            <li>Added verification of the database for multimedia records (lack of files, archives, storages).
-            <li>Added support for relative paths to media files [Milan Kosina].
-            <li>Fixed the choice of the type of file storage in the multimedia dialog.
-            <li>Implemented the removal of multimedia files when deleting their records.
-            <li>Fixed event output if an additional event type is not specified.
-            <li>Fixed renaming and deleting of location records.
-            <li>Fixed merging family and individual records, transition buttons in editing dialogs, button images.
-            <li>Fixed editing dates of events with periods.
-            <li>Added new diagnostics for data verification: for families without spouses and/or children [Kevin D. Sandal].
-            <li>Added hotkey for saving files from tree diagrams.
-            <li>Fixed support for formats with zero IDs of records.
-            <li>Fixed opening files and OSM geocoder operation.
-            <li>Cleaning and optimization, improved support for two third-party GEDCOM formats.
-            <li>Fixed the script of the portable package.
-            <li>Fixed the work of the "Compare databases" tool.
-            <li>Fixed external viewing of PDF files (and other not supported by the embedded viewer).
-            <li>Proofreading of the English manual [Kevin D. Sandal].
-            <li>Implemented preliminary support for GedML format.
-            <li>Fixed pedigrees localization.
-            <li>Fixed Calendar plugin.
-            <li>Fixed overlapping of neighboring persons in tree diagrams.
-            <li>Fixed incorrect parsing of interpretable dates from Ahnenblatt.
-            <li>Fixed missing substructures in media records from extraneous files.
-            <li>Fixed convert links to sources in source records .
-            <li>Fixed convert media links to media records, and convert non-standard x-references.
-            <li>Fixed reading standard coordinates of the place.
-            <li>Minor improvement of circle chart.
-            <li>Improved support for several GEDCOM file formats.
-            <li>Fix of sorting the columns of some tables.
-            <li>
-                Fix of long-distance displacement of male nodes (tree chart) in the presence of more than
-                one marriage and a large tree of descendants from the first wife.
-            <li>Improved date input in the event dialog with regional format settings.
-            <li>Bugfixes for FlowInput plugin.
-            <li>Added the possibility to create and connect plugins to replace record's edit dialogs.
-            <li>Restored loading recent files.
-            <li>Created a new plugin for managing "folders" in GEDCOM files (to separate work areas in large files).
-            <li>Added option to automatically detect charset of GEDCOM files at load.
-            <li>Fixed execution of Lua scripts.
-            <li>Reduced memory consumption when loading large files (25-42%).
-            <li>
-                Optimized a number of functions, allowing to significantly increase the speed of loading and processing large files
-                (from 30 thousand records to very large files - 91mb, 538 thousand records, load time 25 seconds!).
-        </ul>
-    </p>
-
-    <p>
-        <b>14.02.2019 [v2.15.0]</b><ul>
-            <li>Added control unit for several families of parents and for the type of child/parent linkage (adoption, foster, etc.).
-            <li>Improved handling of parts of names.
-            <li>Added option to disable checking for a valid tree size (in most cases, checking is outdated, but can sometimes be useful).
-            <li>Added saving and restoring selected sorting columns in tables.
-            <li>Added the feature to disable the sorting of children and enable sorting of spouses for family's records.
-            <li>Added the feature to select colors for persons in tree charts.
-            <li>Created the Czech translation [Michal Novák].
-            <li>Added GKTray application (birthdays reminder and recent files manager).
-            <li>Added detection of data loops.
-            <li>Fixed minor bugs.
-            <li>Added new validations of data.
-        </ul>
-    </p>
-
-    <p>
-        <b>10.08.2018 [v2.14.0]</b><ul>
-            <li>Fixed the bug with adding/removing portraits of persons.
-            <li>Returned the status bar to the chart's windows and added information about the size of the image.
-            <li>Fixed bug of loading FTBv6 files with the encoding Win1251 (ANSI + Rus).
-            <li>Improved collapsing tree branches.
-            <li>Fixed several minor bugs and simplified development projects.
-            <li>Finalized and included the generator of the Tree Album.
-            <li>Added the option of circle charts: arc text on/off.
-            <li>Added options for tree charts: margins, intervals between branches and intervals between generations.
-            <li>Added options for tree charts: hide unknown spouses and show birth and death places.
-            <li>Restored the work of the maps module.
-            <li>Implemented portable mode of the program.
-        </ul>
-    </p>
-
-    <p>
-        <b>14.07.2018 [v2.13.2]</b><ul>
-            <li>Fixed the bug of reading standard GEDCOM notes.
-        </ul>
-    </p>
-
-    <p>
-        <b>28.06.2018 [v2.13.1]</b><ul>
-            <li>Implemented the saving of circle charts in SVG.
-            <li>Fixed bug in the tree's chart with folding of branches.
-            <li>Fixed bug in the plugin "History Data".
-            <li>Fixed bug in the plugin "Data quality".
-            <li>Added option "Automatically check for updates".
-            <li>Fixed bug of loading of files "Agelong Tree" with incorrect encoding ANSEL.
-            <li>Fixed a crash in checking for new versions in WinXP.
-        </ul>
-    </p>
-
-    <p>
-        <b>08.06.2018 [v2.13.0]</b><ul>
-            <li>Added the folding of tree branches.
-            <li>The generator "Family Book" has been revised.
-            <li>Added option of displaying dates of marriages in tree diagrams.
-            <li>Added the inverted tree mode (ancestors at the bottom, descendants at the top).
-            <li>Added control keys for the number of generations displayed in circle charts.
-            <li>Fixed drawing of background of circle charts when outputting to a file.
-            <li>Fixed working of option "Hide empty segments" in circle charts.
-            <li>Added reports "Phonetics" and "Contemporaries".
-            <li>Created the first reporting plugin (reports "Frequency of names" and "Personal events").
-            <li>Created the subsystem of external reporting plugins.
-            <li>Fixed auto-scrolling of tree diagram when clicking on personal record.
-            <li>
-                Added an examples of the databases "The Human Origins" (rus, lat) and
-                "Ancient Kingdoms" (rus).
-            <li>Added a new plugin "History Data (links)".
-            <li>Added support for editing names in different languages.
-            <li>Added support for saving a snapshot of a tree in SVG format.
-            <li>Rpm-packages for Fedora / Rosa Linux are added.
-            <li>Added a new geocoder (OSM).
-            <li>Added a new plugin "Data Quality".
-            <li>Added possibility of highlighting portraits on general photos.
-            <li>Restored supporting of Ansel GEDCOM encoding.
-            <li>Fixed minor translation errors.
-            <li>Added a new plugin "WordsCloud".
-            <li>
-                Fixed the problem of extra lines in family records while saving
-                GEDCOM files, which led to import problems in other programs.
-        </ul>
-    </p>
-
-    <p>
-        <b>17.06.2017 [v2.12.0]</b><ul>
-            <li>Created the Chinese translation [Cui Jianquan (崔建全)].
-            <li>Created the German translation [Gleb Buzhinsky].
-            <li>
-                The way in the interface for working with multiple files is changed
-                from MDI to SDI (preparation for the future full porting).
-            <li>Considerable redesign of the program architecture.
-            <li>Created the Italian translation of the program [Amalia Boffa].
-            <li>Various minor improvements.
-            <li>Fixed error sending error log in Ubuntu 1604 LTS (Unity).
-            <li>Added a new plugin "Chronicle of events".
-            <li>Fixed saving of column widths in the list of individual records.
-            <li>Improved checking and excluding the second instance of the program.
-            <li>Improved operation of the record lists and processing of the columns.
-            <li>Implemented the formatting of text notes.
-            <li>
-                Automatic replacement of direct links paths to multimedia files
-                when using the program simultaneously between two operating systems (Windows / Linux);
-                you need to manually edit the file of paths.
-            <li>Implemented display of progression when adding very large media files.
-            <li>Implemented option to disable the ability to add multimedia files with direct links.
-            <li>
-                Replacement of absolute paths to multimedia files is realized when using
-                the program and databases between Windows and Linux (for advanced users).
-            <li>Fixed the cache of portraits in case of two links to one photo.
-        </ul>
-    </p>
-
-    <p>
-        <b>28.02.2017 [v2.11.0]</b><ul>
-            <li>Added French localization (thanks to Diana Shilnikova).
-            <li>
-                Added images cache for portraits. This improves tree chart performance
-                with large number of attached portraits.
-            <li>
-                Partially fixed the issue with access to media files when user switches
-                between two different operating systems - Linux and Microsoft
-                Windows (the issue was fixed only for relative paths).
-            <li>GEDKeeper is ready to introduce tips with national holidays.
-            <li>Updated photo displaying in the media viewer.
-            <li>Optimized the lists and added sorting arrow icons.
-            <li>Implemented VLC-based internal media player (VLC must be installed separately).
-            <li>
-                Added a new warning (and option to disable the warning) when
-                user adds a media file from removable disk.
-            <li>
-                Added a new option to disable reopening of the most recent opened
-                databases on the program startup.
-            <li>Included YAML-parser implementation to process external databases and configurations.
-            <li>Added ability to print a circle chart with print preview available.
-            <li>
-                Improved charts rendering, zooming, scrolling and navigation inside
-                circle and tree charts [ruslangaripov].
-            <li>Added new control to manage number of visible generations in a tree chart.
-            <li>Improved the popup control for tree chart zooming [ruslangaripov].
-            <li>
-                Fixed HOME directory processing error occurred after new operating
-                system has been installed (both Linux and Microsoft Windows).
-            <li>
-                Added generating and exporting of a new document type - &quot;Album of
-                Trees&quot;.
-            <li>&quot;GEDKeeper GUI localization manual&quot; was updated and translated to English [ruslangaripov].
-            <li>
-                GUI improved within tree editor, person portraits management and
-                setting up default portraits showing in the tree [IT].
-            <li>Made small improvements and optimizations.
-            <li>Considered more national language features aware of name processing.
-        </ul>
-    </p>
-
-    <p>
-        <b>26.12.2016 [v2.10.0]</b><ul>
-            <li>Added a geocoding engine (Yandex) and their choice in the options (Google/Yandex).
-            <li>Restored search for locations in the editor of locations and window of maps (GoogleAPI).
-            <li>Added language selection in the properties of the GEDCOM file.
-            <li>Save files in any encoding except UTF-8 are deprecated and disabled.
-            <li>Added check for updates on the website sourceforge.net.
-        </ul>
-    </p>
-
-    <p>
-        <b>18.12.2016 [v2.9.0]</b><ul>
-            <li>Added localization for Polish (Jacek).
-            <li>Fixed problems with European encodings of GEDCOM files.
-            <li>Small adaptation of import from the Ahnenblatt.
-            <li>Allow to process and edit maiden and married last names of women. Add several printing formats for such names.
-            <li>Improve culture-specific and culture-independent processing of names. Prepare a framework to attach languages to names and store this in a database.
-            <li>Create auto-update application sample.
-            <li>Combine GUI dialogs &quot;Adding person&quot; and &quot;Edit person&quot;.
-            <li>Add new types of facts: blood group, hair color and eyes color.
-            <li>Add demo databases for the Bach and Nehru–Gandhi families.
-            <li>Add demo databases for mitochondrial and Y-chromosome gaplogroups (for ones who are keen on molecular genealogy).
-            <li>To improve modifications safety, GEDKeeper locks a record while user is changing it.
-            <li>Implement modifications canceling after changes have been made in editing GUI dialogs.
-            <li>Fix application behavior after clicking buttons that change parents or parents’ families while user is changing a person in the GUI editor.
-            <li>Improve supporting of multi-monitor configurations.
-            <li>Made a static analysis of the source code – fix over 60 possible defects and errors.
-            <li>Fix many small issues and improve overall application stability.
-            <li>Fix some errors.
-            <li>Add coding style guide.
-            <li>Use Russian name declination in birthday notifications and calculator of relation degree.
-            <li>Improve birthday notifications displaying.
-            <li>Fix behavior of child MDI (database) windows.
-            <li>Improve calculation of UDN and dates sorting when mixing calendar types.
-            <li>Improve English localization.
-            <li>Add calculator of relation degree.
-        </ul>
-    </p>
-
-    <p>
-        <b>03.09.2016 [v2.8.1]</b><ul>
-            <li>Correct English localization of the user interface.
-            <li>Add preliminary version of demonstration database for USA users (President).
-            <li>
-                Refine and optimize the source code, fix some errors. GEDKeeper
-                successfully passed a stress test processing a database with more than 60,000 people.
-            <li>
-                Change default interface language to English to improve further
-                internationalization of GEDKeeper.
-            <li>Move the question with calendars to a completion state.
-            <li>Begin unification of a part of the source code that handles locale-specific processing of people names.
-            <li>Add demonstration database for Russian users (Pushkin's family).
-            <li>Add prototype of the new plug-in: &quot;Navigator&quot;.
-        </ul>
-    </p>
-
-    <p>
-        <b>14.08.2016 [v2.8.0]</b><ul>
-            <li>Clean and optimize code.
-            <li>Included are a selection of the interface language at first run after installation.
-            <li>Implemented selection of portraits from photos.
-        </ul>
-    </p>
-
-    <p>
-        <b>31.07.2016 [v2.7.0]</b><ul>
-            <li>Added a diagram of the circle of descendants.
-            <li>Improved options of the circle of ancestors.
-            <li>Added generation of ascending pedigrees (ancestors).
-            <li>Fixed minor bugs.
-            <li>Added periodic autosave.
-            <li>In the installer for Windows added support for switching languages.
-            <li>Added backup of files before saving.
-            <li>Fixed display of links in location information.
-        </ul>
-    </p>
-
-    <p>
-        <b>20.06.2016 [v2.6.0]</b><ul>
-            <li>Added English localization of help.
-            <li>Export pedigrees to RTF.
-            <li>Add package for distribution on Debian/Ubuntu Linux.
-            <li>Add Mono-supporting (Linux).
-            <li>
-                Add new unique framework for unified encoding and sorting dates
-                in any calendar, with any precision.
-            <li>Restore html-pedigree generation to be compatible with Linux.
-            <li>
-                Simplify help content down to html only to improve Linux
-                compatible (help content has no CHM files).
-            <li>
-                Add a function to duplicate person entries (for cases when you
-                need to share data between two entire namesakes).
-            <li>Add context menu to tables in the main work window.
-            <li>Show calendar label for a date.
-            <li>Remove supporting of Ansel GEDCOM encoding.
-            <li>Add ability to edit several names of one person.
-            <li>
-                Add new statistics: demography, death-rate estimation for men
-                and women on each five years of age.
-            <li>Fix incorrect tree output happened in some modes.
-            <li>Improve personal records merger.
-            <li>Fix notes filtering, when adding into other records.
-            <li>Fix small error on displaying person's associations.
-            <li>
-                Improve plug-in for 3D rendering of tree, but there is a lot
-                more work to do (need a collaborator get used to 3D and dynamic
-                transformation programming).
-            <li>Implement many small fixes and code improvements (speed, safety and stability).
-        </ul>
-    </p>
-
-    <p>
-        <b>01.02.2016 [v2.5.0]</b><ul>
-            <li>Remake pedigree import.
-            <li>Update pedigree import plug-in; it works again.
-            <li>Restore Word and Excel documents loading in pedigree import plug-in.
-            <li>Improve &quot;Ancestors circle&quot; diagram, add ancestors list analysis mode.
-            <li>Improve scrolling of text summaries and tree diagrams.
-            <li>Add slide show used for all images.
-        </ul>
-    </p>
-
-    <p>
-        <b>17.11.2015 [v2.4.1]</b><ul>
-            <li>Fix sorting by age and duration of life columns.
-            <li>Add export to Excel function to the statistics block.
-            <li>Improve sorting on columns in all lists of GEDKeeper.
-            <li>Complete storing and loading encrypted files.
-        </ul>
-    </p>
-
-    <p>
-        <b>08.11.2015 [v2.4.0]</b><ul>
-            <li>Increase size of help content appreciably.
-            <li>Optimize sorting of main lists with records.
-            <li>Remove flickering when scrolling main lists with records.
-            <li>Print tree diagrams with preview.
-            <li>Fix dates handling in filter dialog.
-            <li>
-                Completely re-implement dates processing when sorting on
-                columns of main lists (sorting now is aware of relative dates; dates
-                rendering is completely separated from dates processing and sorting).
-            <li>Optimize file loading.
-            <li>Remove text flickering when output text in record summaries.
-            <li>
-                Add an experiment: storing and loading encrypted files (it is
-                unable to use it on regular basis - there is no complete specification
-                for encrypted file format).
-            <li>Update English and Ukrainian localizations.
-            <li>Improve locking against modifying of person records and families using privacy/protection property.
-            <li>Optimize filtering by name of a person record.
-            <li>Fix privacy switch for persons and families.
-            <li>Improve handling of reopening the same database.
-            <li>Fix opening multiple program instances.
-            <li>
-                Improve test coverage for GEDCOM code infrastructure up to 70%
-                (this allows us to get and fix some new errors introduced by new code,
-                before we will make a release).
-            <li>
-                Fix navigation in tree diagrams (&quot;Previous record&quot;
-                and &quot;Next record&quot; buttons).
-            <li>
-                Add four new types of <a href="gkhRec_UserRefs.html">user-defined reference</a> for religion:
-                Islam, Catholicism, Orthodoxy and Old Belief.
-            <li>
-                Completely re-implement algorithms in &quot;Ancestors
-                circle&quot; diagram; the plug-in was removed and its code was merged
-                into the main code base.
-            <li>Fix statistics window when changing GUI language.
-            <li>Fix opening of the scripts window.
-            <li>Improve the &quot;Life&quot; plug-in.
-            <li>Fix drawing in the &quot;Life&quot; plug-in.
-            <li>
-                Improve GUI: toolbars in the database main window and in the
-                tree diagrams window have the same buttons for filtering and navigation
-                (&quot;Previous record&quot; and &quot;Next record&quot; buttons)
-        </ul>
-    </p>
-
-    <p>
-        <b>18.10.2015 [v2.3.0]</b><ul>
-            <li>Increase size of help content appreciably.
-            <li>Add new type of <a href="gkhRec_UserRefs.html">user-defined reference</a>: &quot;Repressed&quot;.
-            <li>Add new statistics: men distribution by month of birth.
-            <li>Improve family book generation.
-            <li>
-                Add <a href="gkhNav_QuickSearch.html">quick search</a> to
-                search by name in database main window.
-            <li>Implement many code optimizations; code refactoring.
-            <li>
-                Add authenticity index estimation and indices distribution
-                diagram into the statistics.
-            <li>
-                Add new option to tree editor: user can toggle estimated
-                authenticity indices visibility (indices are estimated basing on
-                confidence factor of information sources).
-            <li>
-                Save columns width in the persons list between application
-                sessions. Optimize column options.
-            <li>Calculate statistics for filtered entries set when filter is enabled.
-            <li>Add persons search in tree editor by matching a part of name.
-            <li>Fix ordering of persons list when generate pedigrees.
-            <li>Improve tree editor rendering; add scrolling smoothness.
-            <li>Improve navigation in tree editor; improve code performance.
-            <li>Implement small improvements in tree editor.
-            <li>Fix small errors; code refactoring and optimizations.
-            <li>
-                Add new plug-in to view images in a window sibling peered to
-                database window. (this, for example, allows to view scanned image of a
-                census and add data simultaneously, without having resort to third
-                party image viewers).
-            <li>Move &quot;Ancestors circle&quot; diagram into an optional plug-in.
-            <li>Restore optional &quot;Life&quot; plug-in - a game to relax a little bit.
-        </ul>
-    </p>
-
-    <p>
-        <b>18.01.2015 [v2.2.0]</b><ul>
-            <li>Fix changing e-mails, web sites and phone numbers in addresses.
-            <li>Switch to &#39;semver&#39; versioning. There is no more build number in version, only: major.minor.patch.
-        </ul>
-    </p>
-
-    <p>
-        <b>06.10.2014 [v2.1.1]</b><ul>
-            <li>Fix small errors.
-            <li>Improve extensions API for plug-ins. Four code blocks were moved out from program to plug-ins.
-        </ul>
-    </p>
-
-    <p>
-        <b>06.03.2014 [v2.1.0]</b><ul>
-            <li>Implement emergency save - save user data when application get crashed.
-            <li>Improve multimedia content viewing.
-            <li>Improve diagram functions and controlling.
-            <li>Change output of pedigree generation from HTML to PDF.
-            <li>Complete new filters framework on all lists.
-            <li>Add prototype of API for extensions (plug-ins).
-            <li>Add diagram for viewing patriarchs and their interrelations (&quot;Service\Tools&quot).
-            <li>Add ability to show nicknames in tree diagrams.
-            <li>Improve editing of events and materials.
-            <li>Optimize program kernel; pass main tests.
-            <li>Fix large number of errors and defects.
-            <li>Fix an issue with code pages on export to Excel.
-            <li>Improve large database loading (speed up up to 20-30%).
-            <li>Remove databases merger by synchronization (it is a dead-end siding).
-            <li>Remove export to Web (it lacks of prospects).
-            <li>Remove Undo/Redo history (it is useless).
-        </ul>
-    </p>
-
-    <p>
-        <b>28.03.2012 [v2.0.4]</b><ul>
-            <li>Add ability to change foreground and background colors on trees.
-            <li>Fix small errors and defects.
-            <li>Replace names fuzzy search in duplicates finding with much faster implementation.
-            <li>Add prototype for exporting data to PDF.
-            <li>Add new diagram: &quot;Ancestors circle&quot;.
-        </ul>
-    </p>
-
-    <p>
-        <b>25.02.2012 [v2.0.3]</b><ul>
-            <li>Improve UAC compatibility.
-        </ul>
-    </p>
-
-    <p>
-        <b>19.02.2012 [v2.0.2]</b><ul>
-            <li>Fix checking format of input files.
-            <li>Add ability to send application log with e-mail.
-        </ul>
-    </p>
-
-    <p>
-        <b>14.02.2012 [v2.0.1]</b><ul>
-            <li>Simplify handling of multimedia-storage and multimedia-archive.
-            <li>Improve processing of multimedia content.
-            <li>Fix errors and defects.
-            <li>Improve files opening speed, processing and statistics calculation.
-            <li>Improve lists sorting (up to 75%).
-            <li>Improve lists speed on large databases.
-            <li>Add search for duplicating families.
-            <li>Add new material type: &quot;DNA marker&quot;.
-            <li>Improve database checking tool.
-            <li>Complete full-text search.
-        </ul>
-    </p>
-
-    <p>
-        <b>05.08.2011 [v2.0.0]</b><ul>
-            <li>Add full-text search pre-release.
-            <li>Restore maps, statistics, network and archive support.
-            <li>Optimize and refactor the code.
-            <li>Clean up the code from porting footprints.
-            <li>Complete code porting to a new platform and language.
-        </ul>
-    </p>
-
-    <p>
-        <b>20.07.2011</b><ul>
-            <li>Complete porting to C#.
-        </ul>
-    </p>
-
-    <p>
-        <b>15.07.2011</b><ul>
-            <li>Remove rest of VCL code.
-        </ul>
-    </p>
-
-    <p>
-        <b>25.06.2011</b><ul>
-            <li>Complete GUI porting to Windows Forms.
-        </ul>
-    </p>
-
-    <p>
-        <b>18.06.2011</b><ul>
-            <li>Discontinue support for PedigreeGen project.
-        </ul>
-    </p>
-
-    <p>
-        <b>01.06.2011</b><ul>
-            <li>Start porting to .NET framework.
-        </ul>
-    </p>
-
-    <p>
-        <b>31.05.2011 [v1.9.1]</b><ul>
-            <li>Fix defects and optimize.
-        </ul>
-    </p>
-
-    <p>
-        <b>28.04.2011 [v1.9]</b><ul>
-            <li>Add person photos and shows it in the tree.
-            <li>Support changeable languages for GUI.
-            <li>Add English localization.
-            <li>Add Ukrainian localizations.
-            <li>Add ability to save current workspace.
-            <li>Fix multimedia processing.
-        </ul>
-    </p>
-
-    <p>
-        <b>04.04.2011 [v1.6.3]</b><ul>
-            <li>Add calendar to the names reference book.
-            <li>Add new tree type: combined tree with ancestors and descendants.
-            <li>Implement new help system.
-            <li>Optimize tree generation.
-        </ul>
-    </p>
-
-    <p>
-        <b>28.03.2011 [v1.6.2]</b><ul>
-            <li>Add new improved filters on tree diagrams.
-            <li>Improve and optimize tree diagram generation.
-            <li>Fix errors from the previous release.
-        </ul>
-    </p>
-
-    <p>
-        <b>14.03.2011 [v1.6.1]</b><ul>
-            <li>Add complementary export to Excel.
-            <li>Optimize file loading (speed up up to 7%) and lists filtering (speed up up to 8%).
-            <li>Fix small defects in design and functions.
-            <li>Output locations on map for selected person: add ordering by date.
-            <li>Improve lists sorting (up to 50% faster on large data).
-            <li>Fix making screenshots on scaled trees.
-            <li>Fix rendering of multimedia content.
-            <li>Fix and optimize the code.
-        </ul>
-    </p>
-
-    <p>
-        <b>28.02.2011 [v1.6]</b><ul>
-            <li>
-                Add Lua scripting support; this makes GEDKeeper more flexible
-                and extensible. Add help content pre-release.
-            <li>
-                Remake trees output engine. It now supports generation and
-                rendering of superdimensioned trees while wasting minimal amount of
-                memory resources.
-            <li>Add persons filtering by materials' content.
-            <li>Add font settings in to tree generation.
-            <li>
-                Add support for stream data input from register of births and
-                audit tales (beta pre-release).
-            <li>Add support for exporting large images of trees into EMF files.
-            <li>Improve events dialog - user can specify calendar for dates.
-            <li>Improve statistics calculation speed.
-            <li>Add new tests for database checking.
-            <li>Improve supporting MyHeritage GEDCOM loading.
-            <li>Improve and enable for users: a function to determine relation degree in trees.
-        </ul>
-    </p>
-
-    <p>
-        <b>14.12.2010 [v1.5]</b><ul>
-            <li>Optimize work with very large lists (thousands of personal records).
-            <li>Add ability to edit a tree with GUI (preliminary implementation).
-            <li>Add organizer (addresses, phone numbers, mails).
-            <li>Import from databases that are ADO compatible (MDB, CSV).
-            <li>Add locations management.
-            <li>
-                Add database checking to verify conformity of name and sex
-                (required when importing large data arrays from exterior sources).
-            <li>Add new option for tree generation: show only years of life.
-            <li>Add options for person highlighting in lists: persons having no parents or families.
-            <li>Add bookmarks.
-            <li>Improve duplicates finder and data filters.
-            <li>Improve pedigree generation.
-            <li>Optimize tools for databases splitting and merger.
-            <li>Improve pedigree import from TXT, DOC and XLS sources.
-            <li>Improve maps supporting and add mini-map in locations finder.
-        </ul>
-    </p>
-
-    <p>
-        <b>14.10.2010 [v1.2]</b><ul>
-            <li>
-                Add new diagram option to exclude children that did not reach
-                childbearing age (this can reduce size of large trees).
-            <li>Extend nickname showing (the column may be disabled).
-            <li>Add locations filter.
-            <li>Add diagrams into statistics.
-            <li>Add search of patriarchs to the toolset.
-            <li>Improve &quot;Time line&quot; mode.
-            <li>Modify and improve an algorithm used to save a file.
-            <li>Improve Web exporting.
-            <li>Modify maps generation: it now considers current filters.
-            <li>Improve user interface.
-            <li>Improve creation of conventional pedigrees (UIRO format).
-        </ul>
-    </p>
-
-    <p>
-        <b>14.08.2010 [v1.1]</b><ul>
-            <li>Implement &quot;Window of time&quot; block.
-            <li>Add new type of individual materials.
-            <li>Improve compatibility with Windows XP, Windows Vista, Windows 7.
-            <li>Add &quot;Endless calendar&quot;.
-            <li>Add names reference book.
-            <li>Add expressions calculator.
-            <li>Optimize rendering and filtering of lists.
-            <li>Optimize maps creation.
-            <li>Fix adding and saving addresses.
-            <li>Add preliminary implementation of &quot;trusted&quot; synchronization of databases.
-            <li>Improve lists&#39; information panel.
-            <li>Improve delete operation.
-            <li>Improve pedigrees import from Excel.
-            <li>Add user-defined references.
-            <li>Fix large amount of errors.
-        </ul>
-    </p>
-
-    <p>
-        <b>14.05.2010 [v1.0]</b><ul>
-            <li>Add groups to research.
-            <li>Add access restriction to confidential data.
-            <li>Add simple scaling of a tree image.
-            <li>Add choose of output format for pedigree generation; modify the generation partially according to formats.
-            <li>Improve speed of duplicates finding.
-            <li>Add hints.
-            <li>Improve filtering.
-            <li>Optimize lists.
-            <li>Improve Excel export.
-            <li>Fix some small errors.
-        </ul>
-    </p>
-
-    <p>
-        <b>28.04.2010 [v0.9]</b><ul>
-            <li>Increase number of columns in the persons list; improve adjustment.
-            <li>Add FAQ.
-            <li>Fix many errors.
-        </ul>
-    </p>
-
-    <p>
-        <b>27.04.2010</b><ul>
-            <li>Save variants of relations in associations.
-            <li>Improve user interface.
-            <li>Fix lists of references from people and family facts to locations.
-            <li>Fix task list and correspondence list in researches.
-        </ul>
-    </p>
-
-    <p>
-        <b>26.04.2010</b><ul>
-            <li>Add namesake list to information about a person.
-        </ul>
-    </p>
-
-    <p>
-        <b>23.04.2010</b><ul>
-            <li>Fix some errors: processing event year number in statistics and list updating.
-            <li>Improve &quot;Add location&quot; dialog (name copying).
-            <li>Fix pedigree import: extent numeration recognition.
-        </ul>
-    </p>
-
-    <p>
-        <b>22.04.2010</b><ul>
-            <li>Add Undo&#47;Redo basis.
-            <li>Improve performance of lists updating.
-            <li>Remake navigation.
-        </ul>
-    </p>
-
-    <p>
-        <b>14.04.2010</b><ul>
-            <li>Fix errors and defects.
-            <li>Fix and improve web-trees generation.
-            <li>Fix web-export.
-        </ul>
-    </p>
-
-    <p>
-        <b>08.04.2010</b><ul>
-            <li>Add quick filter.
-        </ul>
-    </p>
-
-    <p>
-        <b>04.04.2010</b><ul>
-            <li>Add quality rating for quotes taken from a source.
-            <li>Fix researches, tasks and correspondence interface.
-        </ul>
-    </p>
-
-    <p>
-        <b>02.04.2010</b><ul>
-            <li>Add new object: locations.
-        </ul>
-    </p>
-
-    <p>
-        <b>30.03.2010</b><ul>
-            <li>Implement basis for new objects: research, task and correspondence.
-            <li>Fix saving proxy settings into the settings file.
-        </ul>
-    </p>
-
-    <p>
-        <b>11.03.2010</b><ul>
-            <li>Fix large amount of errors and defects.
-        </ul>
-    </p>
-
-    <p>
-        <b>26.02.2010</b><ul>
-            <li>Support archives and storages of multimedia content.
-        </ul>
-    </p>
-
-    <p>
-        <b>22.02.2010</b><ul>
-            <li>Add support of multiple document interface (MDI).
-        </ul>
-    </p>
-
-    <p>
-        <b>05.01.2010</b><ul>
-            <li>Add preliminary support of multimedia content.
-        </ul>
-    </p>
-
-    <p>
-        <b>28.01.2010</b><ul>
-            <li>Refactor and optimize large amount of code; fix small defects.
-            <li>Support archives according to the standard.
-        </ul>
-    </p>
-
-    <p>
-        <b>30.12.2009</b><ul>
-            <li>Add tree navigation.
-        </ul>
-    </p>
-
-    <p>
-        <b>22.12.2009</b><ul>
-            <li>Complete import of text pedigrees.
-        </ul>
-    </p>
-
-    <p>
-        <b>20.12.2009</b><ul>
-            <li>Improve pedigree import.
-        </ul>
-    </p>
-
-    <p>
-        <b>08.12.2009</b><ul>
-            <li>Fix errors and defects.
-            <li>Improve source quotation.
-        </ul>
-    </p>
-
-    <p>
-        <b>06.12.2009</b><ul>
-            <li>Save filters by name and modified files.
-        </ul>
-    </p>
-
-    <p>
-        <b>04.12.2009</b><ul>
-            <li>Improve user interface.
-            <li>Optimize updating of lists.
-        </ul>
-    </p>
-
-    <p>
-        <b>01.12.2009</b><ul>
-            <li>Develop new navigation style.
-            <li>Refactor source code.
-        </ul>
-    </p>
-
-    <p>
-        <b>30.11.2009</b><ul>
-            <li>Improve handling of events and attributes.
-            <li>Fix code defects.
-            <li>Add new navigation functions.
-        </ul>
-    </p>
-
-    <p>
-        <b>28.11.2009</b><ul>
-            <li>
-                Add six new non-standard tags: &quot;hobby&quot;,
-                &quot;award&quot;, &quot;military service&quot;, &quot;drafted&quot;,
-                &quot;demobilized&quot;, &quot;rank&quot;.
-        </ul>
-    </p>
-
-    <p>
-        <b>26.11.2009</b><ul>
-            <li>Redesign the entire application.
-            <li>Improve output of descending trees.
-            <li>Fix generation of descending trees.
-            <li>Redesign project architecture.
-        </ul>
-    </p>
-
-    <p>
-        <b>24.11.2009</b><ul>
-            <li>Fix errors.
-            <li>Improve help content and installer.
-            <li>Change project tree.
-        </ul>
-    </p>
-
-    <p>
-        <b>19.11.2009</b><ul>
-            <li>Fix some source code defects.
-            <li>Optimize performance.
-            <li>Refactor list update and filtering.
-            <li>Add fuzzy comparison with dates checking into duplicates finder.
-        </ul>
-    </p>
-
-    <p>
-        <b>14.11.2009</b><ul>
-            <li>Fix output of sources in pedigree generation.
-        </ul>
-    </p>
-
-    <p>
-        <b>30.09.2009</b><ul>
-            <li>Show numbers of generations in pedigrees as Roman numerals.
-            <li>Fix small defects.
-        </ul>
-    </p>
-
-    <p>
-        <b>19.09.2009</b><ul>
-            <li>Add Google maps supporting.
-        </ul>
-    </p>
-
-    <p>
-        <b>24.08.2009</b><ul>
-            <li>Fix errors and defects.
-        </ul>
-    </p>
-
-    <p>
-        <b>31.07.2009</b><ul>
-            <li>Fix errors.
-            <li>Improve files comparison.
-        </ul>
-    </p>
-
-    <p>
-        <b>30.07.2009</b><ul>
-            <li>Improve design.
-            <li>Improve filtering and user interface.
-        </ul>
-    </p>
-
-    <p>
-        <b>27.07.2009</b><ul>
-            <li>Modify editor of persons, families, groups and their relationships.
-        </ul>
-    </p>
-
-    <p>
-        <b>26.07.2009</b><ul>
-            <li>Refactor editor code.
-        </ul>
-    </p>
-
-    <p>
-        <b>24.07.2009</b><ul>
-            <li>Add support for groups.
-        </ul>
-    </p>
-
-    <p>
-        <b>22.07.2009</b><ul>
-            <li>Improve adding and modifying records.
-        </ul>
-    </p>
-
-    <p>
-        <b>05.07.2009</b><ul>
-            <li>Improve Web export.
-        </ul>
-    </p>
-
-    <p>
-        <b>01.07.2009</b><ul>
-            <li>Refactor code and resources. Optimize and cut down lines of further development.
-            <li>Improve cognate linkers and diagrams finder.
-            <li>Improve Web export.
-        </ul>
-    </p>
-
-    <p>
-        <b>30.06.2009</b><ul>
-            <li>Complete pedigree builder.
-        </ul>
-    </p>
-
-    <p>
-        <b>26.06.2009</b><ul>
-            <li>Refactor source code.
-            <li>Add export to Excel.
-            <li>Add initial code for pedigree builder.
-            <li>Add russian last names &quot;processing&quot; for statistics.
-        </ul>
-    </p>
-
-    <p>
-        <b>12.05.2009</b><ul>
-            <li>Add hypertext survey for a person.
-        </ul>
-    </p>
-
-    <p>
-        <b>12.02.2009</b><ul>
-            <li>Fix some errors. Add two editing functions.
-        </ul>
-    </p>
-
-    <p>
-        <b>06.02.2009</b><ul>
-            <li>Fix some errors.
-            <li>Add a warning before deleting an object.
-        </ul>
-    </p>
-
-    <p>
-        <b>04.02.2009</b><ul>
-            <li>Work through database cleaning.
-            <li>Fix small errors in dates processing and dates output in diagrams.
-        </ul>
-    </p>
-
-    <p>
-        <b>02.02.2009</b><ul>
-            <li>Fix defects.
-            <li>Improve record list.
-        </ul>
-    </p>
-
-    <p>
-        <b>28.01.2009</b><ul>
-            <li>Fix some small defects.
-            <li>Add ability to delete person record.
-            <li>Fix a fundamental error in tree calculation; now tree with descendants and their wives works.
-            <li>Improve tree output; fix errors. Add tree picture saving.
-            <li>Add statistics types.
-        </ul>
-    </p>
-
-    <p>
-        <b>22.01.2009</b><ul>
-            <li>Add preliminary file checking.
-            <li>Work through output of tree with ancestors and descendants.
-            <li>Add statistics for names and number of ancestors.
-            <li>Add autocomplete for patronymic name and first name.
-            <li>Fix some errors.
-            <li>Add application log.
-        </ul>
-    </p>
-
-    <p>
-        <b>20.01.2009</b><ul>
-            <li>Fix errors.
-            <li>Add first and patronymic names parser, and dictionary.
-            <li>Complete descendants tree.
-            <li>Add preliminary version of service to check relation degree.
-        </ul>
-    </p>
-
-    <p>
-        <b>18.01.2009</b><ul>
-            <li>Complete event editing (notes, sources, multimedia).
-            <li>Complete ancestors tree.
-        </ul>
-    </p>
-
-    <p>
-        <b>17.01.2009</b><ul>
-            <li>Add ability to modify author of a document.
-            <li>Improve file headers.
-            <li>Improve user interface.
-            <li>Complete dates processing.
-        </ul>
-    </p>
-
-    <p>
-        <b>16.01.2009</b><ul>
-            <li>Add preliminary version of descendant tree.
-            <li>Fix some errors.
-            <li>Improve dates processing.
-            <li>Fix file headers.
-        </ul>
-    </p>
-
-    <p>
-        <b>15.01.2009</b><ul>
-            <li>Add preliminary help content [ElenAlexs].
-            <li>Adjust design.
-            <li>Add lists sorting.
-            <li>Improve event editing.
-        </ul>
-    </p>
-
-    <p>
-        <b>14.01.2009</b><ul>
-            <li>Add and remove children from families.
-            <li>Add the first tree - ancestors tree; add setup.
-            <li>Add preliminary print preview.
-            <li>Save a tree setting between application sessions.
-            <li>Add dates processing.
-        </ul>
-    </p>
-
-    <p>
-        <b>13.01.2009</b><ul>
-            <li>Refactor and optimize source code.
-            <li>Add events, notes, objects and sources to families.
-            <li>Add filter by field into the person selector dialog (when it is necessary).
-            <li>Add &quot;About&quot; window.
-        </ul>
-    </p>
-
-    <p>
-        <b>12.01.2009</b><ul>
-            <li>Add events, notes, objects and sources to person records.
-        </ul>
-    </p>
-
-    <p>
-        <b>11.01.2009</b><ul>
-            <li>Add event, note, object and source dialogs.
-            <li>Add preliminary modify function to change family records.
-        </ul>
-    </p>
-
-    <p>
-        <b>10.01.2009</b><ul>
-            <li>Add modifying person records.
-        </ul>
-    </p>
-
-    <p>
-        <b>09.01.2009</b><ul>
-            <li>Add ability to add new person, to modify and select the parents.
-        </ul>
-    </p>
-
-    <p>
-        <b>08.01.2009</b><ul>
-            <li>Start the project up.
-        </ul>
-    </p>
-
-</body>
-</html>
+﻿<!DOCTYPE html>
+<html lang="en">
+<head>
+    <meta charset="utf-8" />
+    <meta http-equiv="Content-Type" content="text/html; charset=utf-8" />
+    <link rel="stylesheet" href="styles.css" type="text/css" />
+    <title>Change log</title>
+</head>
+<body>
+
+    <h1>Change log</h1>
+
+    <p>
+        <b>??.??.2023 [v2.26.2 &amp; v3.2.2]</b><ul>
+            <li>Added a definition for the Icelandic relationship of father/mother brother (uncle) and father/mother sister (aunt).
+            <li>Added display of citations of sources of events in the information panel.
+            <li>Added output of all associations from the database to Navigator.
+            <li>Name display options extended to more places.
+            <li>Added partial (initial) localizations into Portuguese and Spanish.
+            <li>Added partial localization into Icelandic [Stridmann].
+            <li>Improved Ukrainian localization [Stridmann].
+            <li>Added localization into Hungarian [Lajos Kékesi].
+            <li>Added partial localization into Serbian.
+            <li>Minor fixes to localization files.
+        </ul>
+    </p>
+
+    <p>
+        <b>30.05.2023 [v2.26.1 &amp; v3.2.1]</b><ul>
+            <li>Fixed font selection in tree diagram options (GKv3).
+            <li>Missing text issue on very large tree diagrams with very small font (GKv3) is partially resolved.
+            <li>Added option (tree diagram window, mode menu) to display person IDs in trees (GKv2/3).
+            <li>Crash when saving very wide trees to bitmap files (GKv2/3) has been fixed.
+            <li>Fixed output and saving trees with background color or image to file (GKv2/3).
+            <li>Fixed display of the Russian language when executing scripts (GKv3).
+            <li>Adjusted line colors in trees (GKv2/3).
+            <li>Fixed display of notes in lists (GKv3).
+            <li>The display of portraits in the person edit dialog (GKv2) has been fixed.
+        </ul>
+    </p>
+
+    <p>
+        <b>14.05.2023 [v2.26.0/Windows &amp; v3.2.0/Linux,MacOS,Windows]</b><ul>
+            <li>Added an option to remember the overall size of the records info panels.
+            <li>Added control and closing of dependent windows when the main one is closed.
+            <li>Fixed errors in displaying tree diagrams.
+            <li>GKv3 has disabled support for the built-in VLC-based media player until a better option is found.
+            <li>Added pop-up years calculator to event editing.
+            <li>Implemented assembly of GKv3 package for MacOS [Alex Zaytsev].
+            <li>Updated, cleaned up and ported to GKv3 all plugins except GEDmill.
+        </ul>
+    </p>
+
+    <p>
+        <b>14.04.2023 [v2.25.2/Windows &amp; v3.1.0/Linux]</b><ul>
+            <li>
+                The first release of the 3rd cross-platform (Windows, Linux, MacOS) generation of GEDKeeper - GKv3 has been released.
+                This version is for Linux only.
+            <li>Updated Czech translation of plugins [Jerry Verner].
+            <li>Fixed many minor bugs in GKv3/Linux.
+            <li>Help updated.
+        </ul>
+    </p>
+
+    <p>
+        <b>02.04.2023 [v2.25.1]</b><ul>
+            <li>The .NET Framework has been downgraded to version 4.7.1 to be compatible with some versions of Mono (Fedora, FreeBSD).
+            <li>Fixed error loading images that require scaling.
+            <li>Fixed many minor bugs and shortcomings in the Linux implementation [tested by Andrey Maltsev].
+        </ul>
+    </p>
+
+    <p>
+        <b>28.03.2023 [v2.25.0]</b><ul>
+            <li>Fixed bug with missing spaces in notes.
+            <li>Updated Czech translation [Jerry Verner].
+            <li>Added display of days remaining until birth anniversaries, multiples of 10 and 25 years.
+            <li>Added display of marker tooltips with place names and dates in maps.
+            <li>Removed restriction on date ranges without known years.
+            <li>Added optional multipage printing of charts.
+            <li>Added the option to send the result of calculating the year of events from the Calculator plugin to the event editing dialog.
+            <li>Added feature to write to CSV from Lua scripts.
+            <li>Added sorting of event types by frequency of use in the event editing dialog.
+            <li>Added remembering filters in the record selection dialog (filter applying is now on the Enter button).
+            <li>Added remembering the last selected person in tree diagrams, and restoring when no other person is selected.
+            <li>
+                Added protection for the output of "extended woman surnames": if displaying only maiden or married surnames is selected,
+                but there are none, then the surname that is available is displayed (especially for children).
+            <li>Improved calculation of ages by chronological difference of years.
+            <li>Fixed display of person names in lists and tree (always the first in the list if the filtering language is not selected in the Navigator).
+            <li>Added recognition in files of non-standard designations of months in Russian, Dutch, French, German and Spanish.
+            <li>Added output of links to external resources by RFN tag.
+            <li>Fixed marriage surname and nickname reset when changing secondary structures of a person.
+            <li>Added remembering folders for saving scripts, images and reports.
+            <li>Added option to shorten date ranges in years only mode in tree charts.
+            <li>Removed plugins GKFoldersPlugin, GKImageViewerPlugin, GKTreeVizPlugin.
+            <li>The .NET Framework has been updated to version 4.7.2.
+        </ul>
+    </p>
+
+    <p>
+        <b>28.02.2023 [v2.24.0]</b><ul>
+            <li>"Data Quality" plugin has been merged with the "Check сonnection of families" tool.
+            <li>Added option to search and filter by all names.
+            <li>Program language cultures linked to system cultures for improved string sorting.
+            <li>Added handling hyperlinks in fact values.
+            <li>Removed experimental prototype of the terminal (console) implementation of the program.
+            <li>Removed sample plugin.
+            <li>Added support (recognition) of multimedia formats doc(x), xls(x), ppt(x), odt, ods, odp, djvu, zip, rar, 7z.
+            <li>The .NET Framework has been updated to version 4.6.2.
+            <li>Fixed many bugs.
+            <li>Added settings files for each of the supported language cultures.
+            <li>Added the ability to build a tree from a selected family record.
+            <li>The control of the maximum number of persons in the tree has been changed, taking into account the number of generations specified in the options.
+        </ul>
+    </p>
+
+    <p>
+        <b>14.01.2023 [v2.23.0]</b><ul>
+            <li>Fixed bugs loading places in maps.
+            <li>Added option to display special notes to persons in the tree (user references).
+            <li>Added option to switch the order of surnames in the tree.
+            <li>Export to Excel has been redesigned to export directly the contents of any list of records; added export to CSV format; function renamed to "Export table".
+            <li>Updated processing of Lua scripts; added operation to set `Primary` flag for multimedia links.
+            <li>Fixed bug with exporting statistics to Excel.
+            <li>Added support for themes; font options can be set in themes and alternative icons of interface elements.
+            <li>The .NET Framework has been updated to version 4.5.2.
+            <li>The "Calendar" plugin completely redesigned into a date converter.
+        </ul>
+    </p>
+
+    <p>
+        <b>28.11.2022 [v2.22.0]</b><ul>
+            <li>Added feature "Find and Replace".
+            <li>Fixed inconsistent display of names between list of persons and the information panel.
+            <li>Added output of event sources to the pedigree report.
+            <li>Improved support for portrait photos when importing files from FTB.
+            <li>Added option to highlight inaccessible media files.
+            <li>Added new diagnostic: detection of persons without any places.
+            <li>Added "Open in new window" function in tree chart.
+            <li>Added a new ancestry statistics report.
+            <li>Added automatic photo orientation correction.
+            <li>Updated German localization [Flexmaen].
+            <li>Fixed output of multimedia files in the GEDmill website generator.
+            <li>Fixed entering dates in regional formats.
+            <li>Added fan chart mode to ancestor circle chart.
+            <li>Added options to enable extended tree mode and maximize chart windows.
+            <li>Added an extended mode for displaying trees - with the ancestors of the spouses of the central person.
+            <li>Added output method and a file with useful tips for working with the program.
+            <li>Added options for advanced users: enable extended notes and disable saving "rich" names in GEDCOM files.
+            <li>Added option to save portraits inline in SVG files (or external files).
+            <li>Added output of portraits in SVG export files of tree diagrams.
+            <li>Fixed display error of some relationships [se-sss].
+        </ul>
+    </p>
+
+    <p>
+        <b>28.08.2022 [v2.21.0]</b><ul>
+            <li>Changed the display of several families of parents in the information panel.
+            <li>Added diagnostics for several families of parents in personal records.
+            <li>Added option to turn off extra tree chart controls.
+            <li>Added copy/paste operations in the list of associations.
+            <li>Improved merging of group and repository records, added copy/paste citations to repositories.
+            <li>Added functions of repair broken/partial links.
+            <li>Added new diagnostic for broken/partial links between persons and families.
+            <li>Added output of notes of events/facts in pedigrees.
+            <li>Added copy/paste operations in the lists of events (persons and families) and citations to sources.
+            <li>Added selection of person portrait areas for any number of arbitrary image files.
+            <li>Fixed bug with displaying portrait areas in collective photos.
+            <li>Improved relationship calculator.
+            <li>Switching previously used filters has been added to the Navigator plugin.
+            <li>Updated Czech translation [Jerry Verner].
+            <li>Added option to display localized signatures for calendars in dates.
+            <li>Added extended file backup plugin.
+            <li>Added an option to select the сertainty assessment algorithm.
+            <li>Improved and included in the distribution plugin Navigator.
+            <li>Added the feature to switch languages for display names in the Navigator plugin.
+            <li>Fixed a bug in the database splitting tool.
+        </ul>
+    </p>
+
+    <p>
+        <b>14.04.2022 [v2.20.1]</b><ul>
+            <li>Fixed support for negative coordinates in FTB files.
+            <li>Added option to display surnames in capital letters.
+            <li>Fixed error resetting name in person edit dialog when adding father/mother.
+            <li>Fixed double display of the surname in the person page in the generated site.
+            <li>Fixed an error in determining the kinship of cousins.
+            <li>Added the feature to display age in a person's card in the tree.
+            <li>Fixed a bug with displaying dialogs relative to the main window.
+            <li>Fixed issue with typing Return in note editor.
+        </ul>
+    </p>
+
+    <p>
+        <b>28.03.2022 [v2.20.0]</b><ul>
+            <li>Fixed declension of partial names in birthday message.
+            <li>Fixed a bug with calling the log and help in Linux.
+            <li>Fixed display of parents' names in person and family dialogs.
+            <li>Improved safely remove or fix media records with missing files.
+            <li>Fixed maximum text length limit in note editor.
+            <li>Fixed display of custom names of generalized events and facts.
+            <li>Added a tab and an editable list of children directly in the person's dialog.
+            <li>Added website generator plugin (GEDmill).
+            <li>Added an option to turn off minimizing the width of tree diagrams.
+            <li>Added the function to jump to the primary branch from the duplicate one in tree diagrams.
+            <li>Fixed display of divorce color in descendant trees.
+            <li>Fixed the work of the tool for splitting databases.
+            <li>Added option to display only localities when displaying places in tree diagrams.
+            <li>Removed locking the display of places with the "Years only" option in tree diagrams.
+            <li>Fixed a fail in the initialization of the regional culture object, the settings did not open.
+            <li>Added partial Kazakh localization [Erik].
+            <li>Polish localization proofreading [Waldemar Stoczkowski].
+            <li>Improved support for Linux Fedora packages.
+            <li>Added initial support for Linux Manjaro packages.
+            <li>Introduced the display of the borders of the tree diagram.
+        </ul>
+    </p>
+
+    <p>
+        <b>28.09.2021 [v2.19.0]</b><ul>
+            <li>Fixed a bug with filtering by locations, groups and sources.
+            <li>Added option to display names in reverse order - first name at the beginning, surname at the end.
+            <li>Fixed a bug in the work of events when creating an empty file, before loading any GEDCOM files.
+            <li>Added an option for short form of kinship in the relationship calculator and tree diagrams.
+            <li>Fixed full activation and data filling when calling plugins.
+            <li>Fixed getter and setter of items in comboboxes of calendars and interface language.
+            <li>Proofreading of Ukrainian localization [Oleksiy Diedush].
+            <li>Added a sample of Taras Shevchenko's genealogy [Oleksiy Diedush].
+            <li>Fixed focus issue in lists.
+            <li>Fixed extracting patronymic from complex name [Alex Zaytsev].
+            <li>Added ability to assign multiple places at once in the places manager [Alex Zaytsev].
+        </ul>
+    </p>
+
+    <p>
+        <b>28.07.2021 [v2.18.0]</b><ul>
+            <li>
+                Optimized data model to save memory [Alex Zaytsev]
+                (new achievement: 635 mb file (2.674.481 records) loaded in 3:46 minutes).
+            <li>Added option for separate depth of ancestors and descendants in tree diagrams [Milan Kosina].
+            <li>Added option to restrict geo-search by country.
+            <li>Added option to bold names in tree diagrams.
+            <li>To the record list added a context menu to merge selected items.
+            <li>
+                In the tool for verification of database added: dialog of details, quick transition to a record
+                and copying XRef to clipboard.
+            <li>
+                In the tool for analyzing connectivity/fragmentation of data, added: display of an identifier,
+                a dialog of details and a quick transition to a person record.
+            <li>Implemented support for years between 32 BC and 32 AD [Alex Zaytsev].
+            <li>Fixed slow display of large notes with html markup inside.
+            <li>Added some links to open data [Alex Zaytsev].
+            <li>Fixed a bug in the language editing dialog [Alex Zaytsev].
+            <li>Fixed drawing horizontal lines to adopted child in descendants diagram [Alex Zaytsev].
+            <li>Fixed bug with Hungarian date format for event editing dialog.
+            <li>Fixed pre-populating names for new records [Alex Zaytsev].
+            <li>Fixed patronymic editing according to the language of the name [Alex Zaytsev].
+            <li>Improved import of GEDCOM format from Ages files in terms of determining adopted children.
+            <li>Added optional feature to display dates and places in separate lines in tree diagrams.
+            <li>Fixed line break error in the information panel.
+            <li>Added feature of downloading and viewing multimedia via http links.
+            <li>Added transition to record of selected person from tree diagram.
+            <li>Added display of scale in the status bar of tree diagrams.
+            <li>Added three new reports: places, sources and repositories.
+            <li>Added experimental support for the Family.Show file format.
+            <li>Improved support of Geni file loading.
+        </ul>
+    </p>
+
+    <p>
+        <b>14.03.2021 [v2.17.0]</b><ul>
+            <li>Fixed a logical error in the default records filtering method.
+            <li>Optimized data model to save memory when loading large files (over 100 MB).
+            <li>Updated German translation [Patrik Studer].
+            <li>FreeBSD port developed [Alexey Dokuchaev].
+            <li>Improved import from WikiTree.
+            <li>Updated Czech translation [Jerry Verner].
+            <li>Added the feature to interrupt some long-running functions.
+            <li>Temporary fix for maps output (OSM replaced with GoogleMaps).
+            <li>Fixed work of geocoders.
+            <li>Added option for dotted lines of adopted children in the diagrams.
+            <li>Editing dates in dialogs adapted to regional formats.
+            <li>Added optional warnings for closing editing dialogs with unsaved changes.
+            <li>Added configurable DepthLimit for complete tree [Milan Kosina].
+            <li>Optimized regex searching in "Selecting record" form.
+            <li>Fixed bug of second first names displayed in a readonly 'Patronymic' field.
+            <li>Added option to automatically correct the first capital letter in the names.
+            <li>Fixed bug when adding spouse to existing person.
+            <li>Improved import from Geni (tag _MARNM).
+            <li>Fixed bug during importing data from "MyHeritage Family Tree Builder" [Milan Kosina].
+            <li>Fix inconsistent error message when loading GedML file [Walter Rawley].
+            <li>Added display of marriage dates of parents in tree diagrams.
+            <li>Added call quick information about the person in the tree diagrams.
+            <li>Implements maximum number of backups for each revision backup [Milan Kosina].
+        </ul>
+    </p>
+
+    <p>
+        <b>18.09.2019 [v2.16.2]</b><ul>
+            <li>Implemented moving notes up and down [Milan Kosina].
+            <li>Implemented line wrapping in the HyperView of information panel.
+            <li>Added check for file existence when creating multimedia records.
+            <li>Added verification of the database for multimedia records (lack of files, archives, storages).
+            <li>Added support for relative paths to media files [Milan Kosina].
+            <li>Fixed the choice of the type of file storage in the multimedia dialog.
+            <li>Implemented the removal of multimedia files when deleting their records.
+            <li>Fixed event output if an additional event type is not specified.
+            <li>Fixed renaming and deleting of location records.
+            <li>Fixed merging family and individual records, transition buttons in editing dialogs, button images.
+            <li>Fixed editing dates of events with periods.
+            <li>Added new diagnostics for data verification: for families without spouses and/or children [Kevin D. Sandal].
+            <li>Added hotkey for saving files from tree diagrams.
+            <li>Fixed support for formats with zero IDs of records.
+            <li>Fixed opening files and OSM geocoder operation.
+            <li>Cleaning and optimization, improved support for two third-party GEDCOM formats.
+            <li>Fixed the script of the portable package.
+            <li>Fixed the work of the "Compare databases" tool.
+            <li>Fixed external viewing of PDF files (and other not supported by the embedded viewer).
+            <li>Proofreading of the English manual [Kevin D. Sandal].
+            <li>Implemented preliminary support for GedML format.
+            <li>Fixed pedigrees localization.
+            <li>Fixed Calendar plugin.
+            <li>Fixed overlapping of neighboring persons in tree diagrams.
+            <li>Fixed incorrect parsing of interpretable dates from Ahnenblatt.
+            <li>Fixed missing substructures in media records from extraneous files.
+            <li>Fixed convert links to sources in source records .
+            <li>Fixed convert media links to media records, and convert non-standard x-references.
+            <li>Fixed reading standard coordinates of the place.
+            <li>Minor improvement of circle chart.
+            <li>Improved support for several GEDCOM file formats.
+            <li>Fix of sorting the columns of some tables.
+            <li>
+                Fix of long-distance displacement of male nodes (tree chart) in the presence of more than
+                one marriage and a large tree of descendants from the first wife.
+            <li>Improved date input in the event dialog with regional format settings.
+            <li>Bugfixes for FlowInput plugin.
+            <li>Added the possibility to create and connect plugins to replace record's edit dialogs.
+            <li>Restored loading recent files.
+            <li>Created a new plugin for managing "folders" in GEDCOM files (to separate work areas in large files).
+            <li>Added option to automatically detect charset of GEDCOM files at load.
+            <li>Fixed execution of Lua scripts.
+            <li>Reduced memory consumption when loading large files (25-42%).
+            <li>
+                Optimized a number of functions, allowing to significantly increase the speed of loading and processing large files
+                (from 30 thousand records to very large files - 91mb, 538 thousand records, load time 25 seconds!).
+        </ul>
+    </p>
+
+    <p>
+        <b>14.02.2019 [v2.15.0]</b><ul>
+            <li>Added control unit for several families of parents and for the type of child/parent linkage (adoption, foster, etc.).
+            <li>Improved handling of parts of names.
+            <li>Added option to disable checking for a valid tree size (in most cases, checking is outdated, but can sometimes be useful).
+            <li>Added saving and restoring selected sorting columns in tables.
+            <li>Added the feature to disable the sorting of children and enable sorting of spouses for family's records.
+            <li>Added the feature to select colors for persons in tree charts.
+            <li>Created the Czech translation [Michal Novák].
+            <li>Added GKTray application (birthdays reminder and recent files manager).
+            <li>Added detection of data loops.
+            <li>Fixed minor bugs.
+            <li>Added new validations of data.
+        </ul>
+    </p>
+
+    <p>
+        <b>10.08.2018 [v2.14.0]</b><ul>
+            <li>Fixed the bug with adding/removing portraits of persons.
+            <li>Returned the status bar to the chart's windows and added information about the size of the image.
+            <li>Fixed bug of loading FTBv6 files with the encoding Win1251 (ANSI + Rus).
+            <li>Improved collapsing tree branches.
+            <li>Fixed several minor bugs and simplified development projects.
+            <li>Finalized and included the generator of the Tree Album.
+            <li>Added the option of circle charts: arc text on/off.
+            <li>Added options for tree charts: margins, intervals between branches and intervals between generations.
+            <li>Added options for tree charts: hide unknown spouses and show birth and death places.
+            <li>Restored the work of the maps module.
+            <li>Implemented portable mode of the program.
+        </ul>
+    </p>
+
+    <p>
+        <b>14.07.2018 [v2.13.2]</b><ul>
+            <li>Fixed the bug of reading standard GEDCOM notes.
+        </ul>
+    </p>
+
+    <p>
+        <b>28.06.2018 [v2.13.1]</b><ul>
+            <li>Implemented the saving of circle charts in SVG.
+            <li>Fixed bug in the tree's chart with folding of branches.
+            <li>Fixed bug in the plugin "History Data".
+            <li>Fixed bug in the plugin "Data quality".
+            <li>Added option "Automatically check for updates".
+            <li>Fixed bug of loading of files "Agelong Tree" with incorrect encoding ANSEL.
+            <li>Fixed a crash in checking for new versions in WinXP.
+        </ul>
+    </p>
+
+    <p>
+        <b>08.06.2018 [v2.13.0]</b><ul>
+            <li>Added the folding of tree branches.
+            <li>The generator "Family Book" has been revised.
+            <li>Added option of displaying dates of marriages in tree diagrams.
+            <li>Added the inverted tree mode (ancestors at the bottom, descendants at the top).
+            <li>Added control keys for the number of generations displayed in circle charts.
+            <li>Fixed drawing of background of circle charts when outputting to a file.
+            <li>Fixed working of option "Hide empty segments" in circle charts.
+            <li>Added reports "Phonetics" and "Contemporaries".
+            <li>Created the first reporting plugin (reports "Frequency of names" and "Personal events").
+            <li>Created the subsystem of external reporting plugins.
+            <li>Fixed auto-scrolling of tree diagram when clicking on personal record.
+            <li>
+                Added an examples of the databases "The Human Origins" (rus, lat) and
+                "Ancient Kingdoms" (rus).
+            <li>Added a new plugin "History Data (links)".
+            <li>Added support for editing names in different languages.
+            <li>Added support for saving a snapshot of a tree in SVG format.
+            <li>Rpm-packages for Fedora / Rosa Linux are added.
+            <li>Added a new geocoder (OSM).
+            <li>Added a new plugin "Data Quality".
+            <li>Added possibility of highlighting portraits on general photos.
+            <li>Restored supporting of Ansel GEDCOM encoding.
+            <li>Fixed minor translation errors.
+            <li>Added a new plugin "WordsCloud".
+            <li>
+                Fixed the problem of extra lines in family records while saving
+                GEDCOM files, which led to import problems in other programs.
+        </ul>
+    </p>
+
+    <p>
+        <b>17.06.2017 [v2.12.0]</b><ul>
+            <li>Created the Chinese translation [Cui Jianquan (崔建全)].
+            <li>Created the German translation [Gleb Buzhinsky].
+            <li>
+                The way in the interface for working with multiple files is changed
+                from MDI to SDI (preparation for the future full porting).
+            <li>Considerable redesign of the program architecture.
+            <li>Created the Italian translation of the program [Amalia Boffa].
+            <li>Various minor improvements.
+            <li>Fixed error sending error log in Ubuntu 1604 LTS (Unity).
+            <li>Added a new plugin "Chronicle of events".
+            <li>Fixed saving of column widths in the list of individual records.
+            <li>Improved checking and excluding the second instance of the program.
+            <li>Improved operation of the record lists and processing of the columns.
+            <li>Implemented the formatting of text notes.
+            <li>
+                Automatic replacement of direct links paths to multimedia files
+                when using the program simultaneously between two operating systems (Windows / Linux);
+                you need to manually edit the file of paths.
+            <li>Implemented display of progression when adding very large media files.
+            <li>Implemented option to disable the ability to add multimedia files with direct links.
+            <li>
+                Replacement of absolute paths to multimedia files is realized when using
+                the program and databases between Windows and Linux (for advanced users).
+            <li>Fixed the cache of portraits in case of two links to one photo.
+        </ul>
+    </p>
+
+    <p>
+        <b>28.02.2017 [v2.11.0]</b><ul>
+            <li>Added French localization (thanks to Diana Shilnikova).
+            <li>
+                Added images cache for portraits. This improves tree chart performance
+                with large number of attached portraits.
+            <li>
+                Partially fixed the issue with access to media files when user switches
+                between two different operating systems - Linux and Microsoft
+                Windows (the issue was fixed only for relative paths).
+            <li>GEDKeeper is ready to introduce tips with national holidays.
+            <li>Updated photo displaying in the media viewer.
+            <li>Optimized the lists and added sorting arrow icons.
+            <li>Implemented VLC-based internal media player (VLC must be installed separately).
+            <li>
+                Added a new warning (and option to disable the warning) when
+                user adds a media file from removable disk.
+            <li>
+                Added a new option to disable reopening of the most recent opened
+                databases on the program startup.
+            <li>Included YAML-parser implementation to process external databases and configurations.
+            <li>Added ability to print a circle chart with print preview available.
+            <li>
+                Improved charts rendering, zooming, scrolling and navigation inside
+                circle and tree charts [ruslangaripov].
+            <li>Added new control to manage number of visible generations in a tree chart.
+            <li>Improved the popup control for tree chart zooming [ruslangaripov].
+            <li>
+                Fixed HOME directory processing error occurred after new operating
+                system has been installed (both Linux and Microsoft Windows).
+            <li>
+                Added generating and exporting of a new document type - &quot;Album of
+                Trees&quot;.
+            <li>&quot;GEDKeeper GUI localization manual&quot; was updated and translated to English [ruslangaripov].
+            <li>
+                GUI improved within tree editor, person portraits management and
+                setting up default portraits showing in the tree [IT].
+            <li>Made small improvements and optimizations.
+            <li>Considered more national language features aware of name processing.
+        </ul>
+    </p>
+
+    <p>
+        <b>26.12.2016 [v2.10.0]</b><ul>
+            <li>Added a geocoding engine (Yandex) and their choice in the options (Google/Yandex).
+            <li>Restored search for locations in the editor of locations and window of maps (GoogleAPI).
+            <li>Added language selection in the properties of the GEDCOM file.
+            <li>Save files in any encoding except UTF-8 are deprecated and disabled.
+            <li>Added check for updates on the website sourceforge.net.
+        </ul>
+    </p>
+
+    <p>
+        <b>18.12.2016 [v2.9.0]</b><ul>
+            <li>Added localization for Polish (Jacek).
+            <li>Fixed problems with European encodings of GEDCOM files.
+            <li>Small adaptation of import from the Ahnenblatt.
+            <li>Allow to process and edit maiden and married last names of women. Add several printing formats for such names.
+            <li>Improve culture-specific and culture-independent processing of names. Prepare a framework to attach languages to names and store this in a database.
+            <li>Create auto-update application sample.
+            <li>Combine GUI dialogs &quot;Adding person&quot; and &quot;Edit person&quot;.
+            <li>Add new types of facts: blood group, hair color and eyes color.
+            <li>Add demo databases for the Bach and Nehru–Gandhi families.
+            <li>Add demo databases for mitochondrial and Y-chromosome gaplogroups (for ones who are keen on molecular genealogy).
+            <li>To improve modifications safety, GEDKeeper locks a record while user is changing it.
+            <li>Implement modifications canceling after changes have been made in editing GUI dialogs.
+            <li>Fix application behavior after clicking buttons that change parents or parents’ families while user is changing a person in the GUI editor.
+            <li>Improve supporting of multi-monitor configurations.
+            <li>Made a static analysis of the source code – fix over 60 possible defects and errors.
+            <li>Fix many small issues and improve overall application stability.
+            <li>Fix some errors.
+            <li>Add coding style guide.
+            <li>Use Russian name declination in birthday notifications and calculator of relation degree.
+            <li>Improve birthday notifications displaying.
+            <li>Fix behavior of child MDI (database) windows.
+            <li>Improve calculation of UDN and dates sorting when mixing calendar types.
+            <li>Improve English localization.
+            <li>Add calculator of relation degree.
+        </ul>
+    </p>
+
+    <p>
+        <b>03.09.2016 [v2.8.1]</b><ul>
+            <li>Correct English localization of the user interface.
+            <li>Add preliminary version of demonstration database for USA users (President).
+            <li>
+                Refine and optimize the source code, fix some errors. GEDKeeper
+                successfully passed a stress test processing a database with more than 60,000 people.
+            <li>
+                Change default interface language to English to improve further
+                internationalization of GEDKeeper.
+            <li>Move the question with calendars to a completion state.
+            <li>Begin unification of a part of the source code that handles locale-specific processing of people names.
+            <li>Add demonstration database for Russian users (Pushkin's family).
+            <li>Add prototype of the new plug-in: &quot;Navigator&quot;.
+        </ul>
+    </p>
+
+    <p>
+        <b>14.08.2016 [v2.8.0]</b><ul>
+            <li>Clean and optimize code.
+            <li>Included are a selection of the interface language at first run after installation.
+            <li>Implemented selection of portraits from photos.
+        </ul>
+    </p>
+
+    <p>
+        <b>31.07.2016 [v2.7.0]</b><ul>
+            <li>Added a diagram of the circle of descendants.
+            <li>Improved options of the circle of ancestors.
+            <li>Added generation of ascending pedigrees (ancestors).
+            <li>Fixed minor bugs.
+            <li>Added periodic autosave.
+            <li>In the installer for Windows added support for switching languages.
+            <li>Added backup of files before saving.
+            <li>Fixed display of links in location information.
+        </ul>
+    </p>
+
+    <p>
+        <b>20.06.2016 [v2.6.0]</b><ul>
+            <li>Added English localization of help.
+            <li>Export pedigrees to RTF.
+            <li>Add package for distribution on Debian/Ubuntu Linux.
+            <li>Add Mono-supporting (Linux).
+            <li>
+                Add new unique framework for unified encoding and sorting dates
+                in any calendar, with any precision.
+            <li>Restore html-pedigree generation to be compatible with Linux.
+            <li>
+                Simplify help content down to html only to improve Linux
+                compatible (help content has no CHM files).
+            <li>
+                Add a function to duplicate person entries (for cases when you
+                need to share data between two entire namesakes).
+            <li>Add context menu to tables in the main work window.
+            <li>Show calendar label for a date.
+            <li>Remove supporting of Ansel GEDCOM encoding.
+            <li>Add ability to edit several names of one person.
+            <li>
+                Add new statistics: demography, death-rate estimation for men
+                and women on each five years of age.
+            <li>Fix incorrect tree output happened in some modes.
+            <li>Improve personal records merger.
+            <li>Fix notes filtering, when adding into other records.
+            <li>Fix small error on displaying person's associations.
+            <li>
+                Improve plug-in for 3D rendering of tree, but there is a lot
+                more work to do (need a collaborator get used to 3D and dynamic
+                transformation programming).
+            <li>Implement many small fixes and code improvements (speed, safety and stability).
+        </ul>
+    </p>
+
+    <p>
+        <b>01.02.2016 [v2.5.0]</b><ul>
+            <li>Remake pedigree import.
+            <li>Update pedigree import plug-in; it works again.
+            <li>Restore Word and Excel documents loading in pedigree import plug-in.
+            <li>Improve &quot;Ancestors circle&quot; diagram, add ancestors list analysis mode.
+            <li>Improve scrolling of text summaries and tree diagrams.
+            <li>Add slide show used for all images.
+        </ul>
+    </p>
+
+    <p>
+        <b>17.11.2015 [v2.4.1]</b><ul>
+            <li>Fix sorting by age and duration of life columns.
+            <li>Add export to Excel function to the statistics block.
+            <li>Improve sorting on columns in all lists of GEDKeeper.
+            <li>Complete storing and loading encrypted files.
+        </ul>
+    </p>
+
+    <p>
+        <b>08.11.2015 [v2.4.0]</b><ul>
+            <li>Increase size of help content appreciably.
+            <li>Optimize sorting of main lists with records.
+            <li>Remove flickering when scrolling main lists with records.
+            <li>Print tree diagrams with preview.
+            <li>Fix dates handling in filter dialog.
+            <li>
+                Completely re-implement dates processing when sorting on
+                columns of main lists (sorting now is aware of relative dates; dates
+                rendering is completely separated from dates processing and sorting).
+            <li>Optimize file loading.
+            <li>Remove text flickering when output text in record summaries.
+            <li>
+                Add an experiment: storing and loading encrypted files (it is
+                unable to use it on regular basis - there is no complete specification
+                for encrypted file format).
+            <li>Update English and Ukrainian localizations.
+            <li>Improve locking against modifying of person records and families using privacy/protection property.
+            <li>Optimize filtering by name of a person record.
+            <li>Fix privacy switch for persons and families.
+            <li>Improve handling of reopening the same database.
+            <li>Fix opening multiple program instances.
+            <li>
+                Improve test coverage for GEDCOM code infrastructure up to 70%
+                (this allows us to get and fix some new errors introduced by new code,
+                before we will make a release).
+            <li>
+                Fix navigation in tree diagrams (&quot;Previous record&quot;
+                and &quot;Next record&quot; buttons).
+            <li>
+                Add four new types of <a href="gkhRec_UserRefs.html">user-defined reference</a> for religion:
+                Islam, Catholicism, Orthodoxy and Old Belief.
+            <li>
+                Completely re-implement algorithms in &quot;Ancestors
+                circle&quot; diagram; the plug-in was removed and its code was merged
+                into the main code base.
+            <li>Fix statistics window when changing GUI language.
+            <li>Fix opening of the scripts window.
+            <li>Improve the &quot;Life&quot; plug-in.
+            <li>Fix drawing in the &quot;Life&quot; plug-in.
+            <li>
+                Improve GUI: toolbars in the database main window and in the
+                tree diagrams window have the same buttons for filtering and navigation
+                (&quot;Previous record&quot; and &quot;Next record&quot; buttons)
+        </ul>
+    </p>
+
+    <p>
+        <b>18.10.2015 [v2.3.0]</b><ul>
+            <li>Increase size of help content appreciably.
+            <li>Add new type of <a href="gkhRec_UserRefs.html">user-defined reference</a>: &quot;Repressed&quot;.
+            <li>Add new statistics: men distribution by month of birth.
+            <li>Improve family book generation.
+            <li>
+                Add <a href="gkhNav_QuickSearch.html">quick search</a> to
+                search by name in database main window.
+            <li>Implement many code optimizations; code refactoring.
+            <li>
+                Add authenticity index estimation and indices distribution
+                diagram into the statistics.
+            <li>
+                Add new option to tree editor: user can toggle estimated
+                authenticity indices visibility (indices are estimated basing on
+                confidence factor of information sources).
+            <li>
+                Save columns width in the persons list between application
+                sessions. Optimize column options.
+            <li>Calculate statistics for filtered entries set when filter is enabled.
+            <li>Add persons search in tree editor by matching a part of name.
+            <li>Fix ordering of persons list when generate pedigrees.
+            <li>Improve tree editor rendering; add scrolling smoothness.
+            <li>Improve navigation in tree editor; improve code performance.
+            <li>Implement small improvements in tree editor.
+            <li>Fix small errors; code refactoring and optimizations.
+            <li>
+                Add new plug-in to view images in a window sibling peered to
+                database window. (this, for example, allows to view scanned image of a
+                census and add data simultaneously, without having resort to third
+                party image viewers).
+            <li>Move &quot;Ancestors circle&quot; diagram into an optional plug-in.
+            <li>Restore optional &quot;Life&quot; plug-in - a game to relax a little bit.
+        </ul>
+    </p>
+
+    <p>
+        <b>18.01.2015 [v2.2.0]</b><ul>
+            <li>Fix changing e-mails, web sites and phone numbers in addresses.
+            <li>Switch to &#39;semver&#39; versioning. There is no more build number in version, only: major.minor.patch.
+        </ul>
+    </p>
+
+    <p>
+        <b>06.10.2014 [v2.1.1]</b><ul>
+            <li>Fix small errors.
+            <li>Improve extensions API for plug-ins. Four code blocks were moved out from program to plug-ins.
+        </ul>
+    </p>
+
+    <p>
+        <b>06.03.2014 [v2.1.0]</b><ul>
+            <li>Implement emergency save - save user data when application get crashed.
+            <li>Improve multimedia content viewing.
+            <li>Improve diagram functions and controlling.
+            <li>Change output of pedigree generation from HTML to PDF.
+            <li>Complete new filters framework on all lists.
+            <li>Add prototype of API for extensions (plug-ins).
+            <li>Add diagram for viewing patriarchs and their interrelations (&quot;Service\Tools&quot).
+            <li>Add ability to show nicknames in tree diagrams.
+            <li>Improve editing of events and materials.
+            <li>Optimize program kernel; pass main tests.
+            <li>Fix large number of errors and defects.
+            <li>Fix an issue with code pages on export to Excel.
+            <li>Improve large database loading (speed up up to 20-30%).
+            <li>Remove databases merger by synchronization (it is a dead-end siding).
+            <li>Remove export to Web (it lacks of prospects).
+            <li>Remove Undo/Redo history (it is useless).
+        </ul>
+    </p>
+
+    <p>
+        <b>28.03.2012 [v2.0.4]</b><ul>
+            <li>Add ability to change foreground and background colors on trees.
+            <li>Fix small errors and defects.
+            <li>Replace names fuzzy search in duplicates finding with much faster implementation.
+            <li>Add prototype for exporting data to PDF.
+            <li>Add new diagram: &quot;Ancestors circle&quot;.
+        </ul>
+    </p>
+
+    <p>
+        <b>25.02.2012 [v2.0.3]</b><ul>
+            <li>Improve UAC compatibility.
+        </ul>
+    </p>
+
+    <p>
+        <b>19.02.2012 [v2.0.2]</b><ul>
+            <li>Fix checking format of input files.
+            <li>Add ability to send application log with e-mail.
+        </ul>
+    </p>
+
+    <p>
+        <b>14.02.2012 [v2.0.1]</b><ul>
+            <li>Simplify handling of multimedia-storage and multimedia-archive.
+            <li>Improve processing of multimedia content.
+            <li>Fix errors and defects.
+            <li>Improve files opening speed, processing and statistics calculation.
+            <li>Improve lists sorting (up to 75%).
+            <li>Improve lists speed on large databases.
+            <li>Add search for duplicating families.
+            <li>Add new material type: &quot;DNA marker&quot;.
+            <li>Improve database checking tool.
+            <li>Complete full-text search.
+        </ul>
+    </p>
+
+    <p>
+        <b>05.08.2011 [v2.0.0]</b><ul>
+            <li>Add full-text search pre-release.
+            <li>Restore maps, statistics, network and archive support.
+            <li>Optimize and refactor the code.
+            <li>Clean up the code from porting footprints.
+            <li>Complete code porting to a new platform and language.
+        </ul>
+    </p>
+
+    <p>
+        <b>20.07.2011</b><ul>
+            <li>Complete porting to C#.
+        </ul>
+    </p>
+
+    <p>
+        <b>15.07.2011</b><ul>
+            <li>Remove rest of VCL code.
+        </ul>
+    </p>
+
+    <p>
+        <b>25.06.2011</b><ul>
+            <li>Complete GUI porting to Windows Forms.
+        </ul>
+    </p>
+
+    <p>
+        <b>18.06.2011</b><ul>
+            <li>Discontinue support for PedigreeGen project.
+        </ul>
+    </p>
+
+    <p>
+        <b>01.06.2011</b><ul>
+            <li>Start porting to .NET framework.
+        </ul>
+    </p>
+
+    <p>
+        <b>31.05.2011 [v1.9.1]</b><ul>
+            <li>Fix defects and optimize.
+        </ul>
+    </p>
+
+    <p>
+        <b>28.04.2011 [v1.9]</b><ul>
+            <li>Add person photos and shows it in the tree.
+            <li>Support changeable languages for GUI.
+            <li>Add English localization.
+            <li>Add Ukrainian localizations.
+            <li>Add ability to save current workspace.
+            <li>Fix multimedia processing.
+        </ul>
+    </p>
+
+    <p>
+        <b>04.04.2011 [v1.6.3]</b><ul>
+            <li>Add calendar to the names reference book.
+            <li>Add new tree type: combined tree with ancestors and descendants.
+            <li>Implement new help system.
+            <li>Optimize tree generation.
+        </ul>
+    </p>
+
+    <p>
+        <b>28.03.2011 [v1.6.2]</b><ul>
+            <li>Add new improved filters on tree diagrams.
+            <li>Improve and optimize tree diagram generation.
+            <li>Fix errors from the previous release.
+        </ul>
+    </p>
+
+    <p>
+        <b>14.03.2011 [v1.6.1]</b><ul>
+            <li>Add complementary export to Excel.
+            <li>Optimize file loading (speed up up to 7%) and lists filtering (speed up up to 8%).
+            <li>Fix small defects in design and functions.
+            <li>Output locations on map for selected person: add ordering by date.
+            <li>Improve lists sorting (up to 50% faster on large data).
+            <li>Fix making screenshots on scaled trees.
+            <li>Fix rendering of multimedia content.
+            <li>Fix and optimize the code.
+        </ul>
+    </p>
+
+    <p>
+        <b>28.02.2011 [v1.6]</b><ul>
+            <li>
+                Add Lua scripting support; this makes GEDKeeper more flexible
+                and extensible. Add help content pre-release.
+            <li>
+                Remake trees output engine. It now supports generation and
+                rendering of superdimensioned trees while wasting minimal amount of
+                memory resources.
+            <li>Add persons filtering by materials' content.
+            <li>Add font settings in to tree generation.
+            <li>
+                Add support for stream data input from register of births and
+                audit tales (beta pre-release).
+            <li>Add support for exporting large images of trees into EMF files.
+            <li>Improve events dialog - user can specify calendar for dates.
+            <li>Improve statistics calculation speed.
+            <li>Add new tests for database checking.
+            <li>Improve supporting MyHeritage GEDCOM loading.
+            <li>Improve and enable for users: a function to determine relation degree in trees.
+        </ul>
+    </p>
+
+    <p>
+        <b>14.12.2010 [v1.5]</b><ul>
+            <li>Optimize work with very large lists (thousands of personal records).
+            <li>Add ability to edit a tree with GUI (preliminary implementation).
+            <li>Add organizer (addresses, phone numbers, mails).
+            <li>Import from databases that are ADO compatible (MDB, CSV).
+            <li>Add locations management.
+            <li>
+                Add database checking to verify conformity of name and sex
+                (required when importing large data arrays from exterior sources).
+            <li>Add new option for tree generation: show only years of life.
+            <li>Add options for person highlighting in lists: persons having no parents or families.
+            <li>Add bookmarks.
+            <li>Improve duplicates finder and data filters.
+            <li>Improve pedigree generation.
+            <li>Optimize tools for databases splitting and merger.
+            <li>Improve pedigree import from TXT, DOC and XLS sources.
+            <li>Improve maps supporting and add mini-map in locations finder.
+        </ul>
+    </p>
+
+    <p>
+        <b>14.10.2010 [v1.2]</b><ul>
+            <li>
+                Add new diagram option to exclude children that did not reach
+                childbearing age (this can reduce size of large trees).
+            <li>Extend nickname showing (the column may be disabled).
+            <li>Add locations filter.
+            <li>Add diagrams into statistics.
+            <li>Add search of patriarchs to the toolset.
+            <li>Improve &quot;Time line&quot; mode.
+            <li>Modify and improve an algorithm used to save a file.
+            <li>Improve Web exporting.
+            <li>Modify maps generation: it now considers current filters.
+            <li>Improve user interface.
+            <li>Improve creation of conventional pedigrees (UIRO format).
+        </ul>
+    </p>
+
+    <p>
+        <b>14.08.2010 [v1.1]</b><ul>
+            <li>Implement &quot;Window of time&quot; block.
+            <li>Add new type of individual materials.
+            <li>Improve compatibility with Windows XP, Windows Vista, Windows 7.
+            <li>Add &quot;Endless calendar&quot;.
+            <li>Add names reference book.
+            <li>Add expressions calculator.
+            <li>Optimize rendering and filtering of lists.
+            <li>Optimize maps creation.
+            <li>Fix adding and saving addresses.
+            <li>Add preliminary implementation of &quot;trusted&quot; synchronization of databases.
+            <li>Improve lists&#39; information panel.
+            <li>Improve delete operation.
+            <li>Improve pedigrees import from Excel.
+            <li>Add user-defined references.
+            <li>Fix large amount of errors.
+        </ul>
+    </p>
+
+    <p>
+        <b>14.05.2010 [v1.0]</b><ul>
+            <li>Add groups to research.
+            <li>Add access restriction to confidential data.
+            <li>Add simple scaling of a tree image.
+            <li>Add choose of output format for pedigree generation; modify the generation partially according to formats.
+            <li>Improve speed of duplicates finding.
+            <li>Add hints.
+            <li>Improve filtering.
+            <li>Optimize lists.
+            <li>Improve Excel export.
+            <li>Fix some small errors.
+        </ul>
+    </p>
+
+    <p>
+        <b>28.04.2010 [v0.9]</b><ul>
+            <li>Increase number of columns in the persons list; improve adjustment.
+            <li>Add FAQ.
+            <li>Fix many errors.
+        </ul>
+    </p>
+
+    <p>
+        <b>27.04.2010</b><ul>
+            <li>Save variants of relations in associations.
+            <li>Improve user interface.
+            <li>Fix lists of references from people and family facts to locations.
+            <li>Fix task list and correspondence list in researches.
+        </ul>
+    </p>
+
+    <p>
+        <b>26.04.2010</b><ul>
+            <li>Add namesake list to information about a person.
+        </ul>
+    </p>
+
+    <p>
+        <b>23.04.2010</b><ul>
+            <li>Fix some errors: processing event year number in statistics and list updating.
+            <li>Improve &quot;Add location&quot; dialog (name copying).
+            <li>Fix pedigree import: extent numeration recognition.
+        </ul>
+    </p>
+
+    <p>
+        <b>22.04.2010</b><ul>
+            <li>Add Undo&#47;Redo basis.
+            <li>Improve performance of lists updating.
+            <li>Remake navigation.
+        </ul>
+    </p>
+
+    <p>
+        <b>14.04.2010</b><ul>
+            <li>Fix errors and defects.
+            <li>Fix and improve web-trees generation.
+            <li>Fix web-export.
+        </ul>
+    </p>
+
+    <p>
+        <b>08.04.2010</b><ul>
+            <li>Add quick filter.
+        </ul>
+    </p>
+
+    <p>
+        <b>04.04.2010</b><ul>
+            <li>Add quality rating for quotes taken from a source.
+            <li>Fix researches, tasks and correspondence interface.
+        </ul>
+    </p>
+
+    <p>
+        <b>02.04.2010</b><ul>
+            <li>Add new object: locations.
+        </ul>
+    </p>
+
+    <p>
+        <b>30.03.2010</b><ul>
+            <li>Implement basis for new objects: research, task and correspondence.
+            <li>Fix saving proxy settings into the settings file.
+        </ul>
+    </p>
+
+    <p>
+        <b>11.03.2010</b><ul>
+            <li>Fix large amount of errors and defects.
+        </ul>
+    </p>
+
+    <p>
+        <b>26.02.2010</b><ul>
+            <li>Support archives and storages of multimedia content.
+        </ul>
+    </p>
+
+    <p>
+        <b>22.02.2010</b><ul>
+            <li>Add support of multiple document interface (MDI).
+        </ul>
+    </p>
+
+    <p>
+        <b>05.01.2010</b><ul>
+            <li>Add preliminary support of multimedia content.
+        </ul>
+    </p>
+
+    <p>
+        <b>28.01.2010</b><ul>
+            <li>Refactor and optimize large amount of code; fix small defects.
+            <li>Support archives according to the standard.
+        </ul>
+    </p>
+
+    <p>
+        <b>30.12.2009</b><ul>
+            <li>Add tree navigation.
+        </ul>
+    </p>
+
+    <p>
+        <b>22.12.2009</b><ul>
+            <li>Complete import of text pedigrees.
+        </ul>
+    </p>
+
+    <p>
+        <b>20.12.2009</b><ul>
+            <li>Improve pedigree import.
+        </ul>
+    </p>
+
+    <p>
+        <b>08.12.2009</b><ul>
+            <li>Fix errors and defects.
+            <li>Improve source quotation.
+        </ul>
+    </p>
+
+    <p>
+        <b>06.12.2009</b><ul>
+            <li>Save filters by name and modified files.
+        </ul>
+    </p>
+
+    <p>
+        <b>04.12.2009</b><ul>
+            <li>Improve user interface.
+            <li>Optimize updating of lists.
+        </ul>
+    </p>
+
+    <p>
+        <b>01.12.2009</b><ul>
+            <li>Develop new navigation style.
+            <li>Refactor source code.
+        </ul>
+    </p>
+
+    <p>
+        <b>30.11.2009</b><ul>
+            <li>Improve handling of events and attributes.
+            <li>Fix code defects.
+            <li>Add new navigation functions.
+        </ul>
+    </p>
+
+    <p>
+        <b>28.11.2009</b><ul>
+            <li>
+                Add six new non-standard tags: &quot;hobby&quot;,
+                &quot;award&quot;, &quot;military service&quot;, &quot;drafted&quot;,
+                &quot;demobilized&quot;, &quot;rank&quot;.
+        </ul>
+    </p>
+
+    <p>
+        <b>26.11.2009</b><ul>
+            <li>Redesign the entire application.
+            <li>Improve output of descending trees.
+            <li>Fix generation of descending trees.
+            <li>Redesign project architecture.
+        </ul>
+    </p>
+
+    <p>
+        <b>24.11.2009</b><ul>
+            <li>Fix errors.
+            <li>Improve help content and installer.
+            <li>Change project tree.
+        </ul>
+    </p>
+
+    <p>
+        <b>19.11.2009</b><ul>
+            <li>Fix some source code defects.
+            <li>Optimize performance.
+            <li>Refactor list update and filtering.
+            <li>Add fuzzy comparison with dates checking into duplicates finder.
+        </ul>
+    </p>
+
+    <p>
+        <b>14.11.2009</b><ul>
+            <li>Fix output of sources in pedigree generation.
+        </ul>
+    </p>
+
+    <p>
+        <b>30.09.2009</b><ul>
+            <li>Show numbers of generations in pedigrees as Roman numerals.
+            <li>Fix small defects.
+        </ul>
+    </p>
+
+    <p>
+        <b>19.09.2009</b><ul>
+            <li>Add Google maps supporting.
+        </ul>
+    </p>
+
+    <p>
+        <b>24.08.2009</b><ul>
+            <li>Fix errors and defects.
+        </ul>
+    </p>
+
+    <p>
+        <b>31.07.2009</b><ul>
+            <li>Fix errors.
+            <li>Improve files comparison.
+        </ul>
+    </p>
+
+    <p>
+        <b>30.07.2009</b><ul>
+            <li>Improve design.
+            <li>Improve filtering and user interface.
+        </ul>
+    </p>
+
+    <p>
+        <b>27.07.2009</b><ul>
+            <li>Modify editor of persons, families, groups and their relationships.
+        </ul>
+    </p>
+
+    <p>
+        <b>26.07.2009</b><ul>
+            <li>Refactor editor code.
+        </ul>
+    </p>
+
+    <p>
+        <b>24.07.2009</b><ul>
+            <li>Add support for groups.
+        </ul>
+    </p>
+
+    <p>
+        <b>22.07.2009</b><ul>
+            <li>Improve adding and modifying records.
+        </ul>
+    </p>
+
+    <p>
+        <b>05.07.2009</b><ul>
+            <li>Improve Web export.
+        </ul>
+    </p>
+
+    <p>
+        <b>01.07.2009</b><ul>
+            <li>Refactor code and resources. Optimize and cut down lines of further development.
+            <li>Improve cognate linkers and diagrams finder.
+            <li>Improve Web export.
+        </ul>
+    </p>
+
+    <p>
+        <b>30.06.2009</b><ul>
+            <li>Complete pedigree builder.
+        </ul>
+    </p>
+
+    <p>
+        <b>26.06.2009</b><ul>
+            <li>Refactor source code.
+            <li>Add export to Excel.
+            <li>Add initial code for pedigree builder.
+            <li>Add russian last names &quot;processing&quot; for statistics.
+        </ul>
+    </p>
+
+    <p>
+        <b>12.05.2009</b><ul>
+            <li>Add hypertext survey for a person.
+        </ul>
+    </p>
+
+    <p>
+        <b>12.02.2009</b><ul>
+            <li>Fix some errors. Add two editing functions.
+        </ul>
+    </p>
+
+    <p>
+        <b>06.02.2009</b><ul>
+            <li>Fix some errors.
+            <li>Add a warning before deleting an object.
+        </ul>
+    </p>
+
+    <p>
+        <b>04.02.2009</b><ul>
+            <li>Work through database cleaning.
+            <li>Fix small errors in dates processing and dates output in diagrams.
+        </ul>
+    </p>
+
+    <p>
+        <b>02.02.2009</b><ul>
+            <li>Fix defects.
+            <li>Improve record list.
+        </ul>
+    </p>
+
+    <p>
+        <b>28.01.2009</b><ul>
+            <li>Fix some small defects.
+            <li>Add ability to delete person record.
+            <li>Fix a fundamental error in tree calculation; now tree with descendants and their wives works.
+            <li>Improve tree output; fix errors. Add tree picture saving.
+            <li>Add statistics types.
+        </ul>
+    </p>
+
+    <p>
+        <b>22.01.2009</b><ul>
+            <li>Add preliminary file checking.
+            <li>Work through output of tree with ancestors and descendants.
+            <li>Add statistics for names and number of ancestors.
+            <li>Add autocomplete for patronymic name and first name.
+            <li>Fix some errors.
+            <li>Add application log.
+        </ul>
+    </p>
+
+    <p>
+        <b>20.01.2009</b><ul>
+            <li>Fix errors.
+            <li>Add first and patronymic names parser, and dictionary.
+            <li>Complete descendants tree.
+            <li>Add preliminary version of service to check relation degree.
+        </ul>
+    </p>
+
+    <p>
+        <b>18.01.2009</b><ul>
+            <li>Complete event editing (notes, sources, multimedia).
+            <li>Complete ancestors tree.
+        </ul>
+    </p>
+
+    <p>
+        <b>17.01.2009</b><ul>
+            <li>Add ability to modify author of a document.
+            <li>Improve file headers.
+            <li>Improve user interface.
+            <li>Complete dates processing.
+        </ul>
+    </p>
+
+    <p>
+        <b>16.01.2009</b><ul>
+            <li>Add preliminary version of descendant tree.
+            <li>Fix some errors.
+            <li>Improve dates processing.
+            <li>Fix file headers.
+        </ul>
+    </p>
+
+    <p>
+        <b>15.01.2009</b><ul>
+            <li>Add preliminary help content [ElenAlexs].
+            <li>Adjust design.
+            <li>Add lists sorting.
+            <li>Improve event editing.
+        </ul>
+    </p>
+
+    <p>
+        <b>14.01.2009</b><ul>
+            <li>Add and remove children from families.
+            <li>Add the first tree - ancestors tree; add setup.
+            <li>Add preliminary print preview.
+            <li>Save a tree setting between application sessions.
+            <li>Add dates processing.
+        </ul>
+    </p>
+
+    <p>
+        <b>13.01.2009</b><ul>
+            <li>Refactor and optimize source code.
+            <li>Add events, notes, objects and sources to families.
+            <li>Add filter by field into the person selector dialog (when it is necessary).
+            <li>Add &quot;About&quot; window.
+        </ul>
+    </p>
+
+    <p>
+        <b>12.01.2009</b><ul>
+            <li>Add events, notes, objects and sources to person records.
+        </ul>
+    </p>
+
+    <p>
+        <b>11.01.2009</b><ul>
+            <li>Add event, note, object and source dialogs.
+            <li>Add preliminary modify function to change family records.
+        </ul>
+    </p>
+
+    <p>
+        <b>10.01.2009</b><ul>
+            <li>Add modifying person records.
+        </ul>
+    </p>
+
+    <p>
+        <b>09.01.2009</b><ul>
+            <li>Add ability to add new person, to modify and select the parents.
+        </ul>
+    </p>
+
+    <p>
+        <b>08.01.2009</b><ul>
+            <li>Start the project up.
+        </ul>
+    </p>
+
+</body>
+</html>